#cython: cdivision=True
#cython: boundscheck=False
#cython: nonecheck=False
#cython: wraparound=False

from libc.math cimport M_PI, M_PI_2
from libc.math cimport sqrt, sin, cos, tan, asin, acos, atan, fabs, exp, pow
from libc.math cimport fmin, fmax, floor, ceil

cdef double M_2PI = 2.0 * M_PI
cdef double _c = 2.99792458e8
cdef double _keV = 1.60217662e-16
cdef double _k_B = 1.38064852e-23
cdef double _h = 6.62607004e-34

cdef double radiusNormalised(double mu,
                             double epsilon,
<<<<<<< HEAD
                             double zeta,
                             int star_shape_ind) nogil:
=======
                             double zeta) noexcept nogil:
    """
    Calculate the normalised radius (R(mu)/R_eq) based on the oblateness approximation from AlGendy & 
    Morsink (2014) (see Eq. 20 and Table 1 for coefficient values). This function models the shape of 
    a rotating neutron star based on its spin and compactness. It uses the colatitude (`mu`), the 
    dimensionless spin parameter (`epsilon`), and the compactness (`zeta`) to compute the normalized 
    radius.

    :param double mu: 
        The cosine of the colatitude angle (theta). This parameter defines the angular
        position on the star's surface, where mu is between -1 and 1.

    :param double epsilon: 
        The dimensionless spin parameter, defined as (omega**2 * R_eq**3) / (G * M) (see Eq. 2 or 
        Eq. 10 from Morsink et al. (2007)).

    :param double zeta: 
        The compactness parameter, defined as (G * M) / (R_eq * c**2) (see Eq. 1 or Eq. 9 from 
        Morsink et al. (2007)).

    :return: 
        The normalized radius, defined as R(theta)/R_eq, which represents the radial distance
        from the center of the star at a given colatitude, scaled by the equatorial radius.
    :rtype: double
    """
>>>>>>> ebfeb3c2

    if(star_shape_ind == 0): #AlGendy & Morsink 2014 oblateness
        return 1.0 + epsilon * (-0.788 + 1.030 * zeta) * mu * mu
    elif(star_shape_ind == 1): #A spherical star
        return 1.0
    else:
        raise TypeError("Invalid star_shape option!")

cdef double f_theta(double mu,
                    double radiusNormed,
                    double epsilon,
<<<<<<< HEAD
                    double zeta,
                    int star_shape_ind) nogil:
=======
                    double zeta) noexcept nogil:
    """
    Calculate f(theta) based on Equation 3 of Morsink et al. (2007).

    :param double mu: 
        The cosine of the colatitude angle (theta). This parameter defines the angular
        position on the star's surface, where mu is between -1 and 1.

    :param double radiusNormed: 
        The normalized radius, typically a dimensionless quantity derived from a physical radius.

    :param double epsilon: 
        The dimensionless spin parameter, defined as (omega**2 * R_eq**3) / (G * M) (see Eq. 10).

    :param double zeta: 
        The compactness parameter, defined as (G * M) / (R_eq * c**2) (see Eq. 9).

    :return: 
        The computed value of f_theta, representing the normalized derivative of the radius.
    :rtype: double
    """
>>>>>>> ebfeb3c2

    cdef double radiusDerivNormed

    radiusDerivNormed = -2.0 * epsilon * (-0.788 + 1.030 * zeta) * mu * sqrt(1.0 - mu * mu)

    if(star_shape_ind == 0): #AlGendy & Morsink 2014 oblateness
        return radiusDerivNormed / (radiusNormed * sqrt(1.0 - 2.0 * zeta / radiusNormed))
    elif(star_shape_ind == 1): #A spherical star
        return 0.0
    else:
        raise TypeError("Invalid star_shape option!")

cdef double integrand(double theta, void *params) noexcept nogil:

    if theta == 0.0:
        return 0.0

    cdef:
        double mu = cos(theta)
        double eval_integrand, radius, f
        double epsilon = (<double*> params)[0]
        double zeta = (<double*> params)[1]
        int av = <int>(<double*> params)[2]
        int star_shape_ind = <int>(<double*> params)[3]

    radius = radiusNormalised(mu, epsilon, zeta, star_shape_ind)
    f = f_theta(mu, radius, epsilon, zeta, star_shape_ind)

    if (av == 0):
        eval_integrand = radius * radius * sqrt(1.0 + f * f) * sin(theta)
    else:
        eval_integrand = theta * radius * radius * sqrt(1.0 + f * f) * sin(theta)

    return eval_integrand

cdef double integrateArea(double lower_lim,
                          double upper_lim,
                          double R_eq,
                          double epsilon,
                          double zeta,
                          int star_shape_ind,
                          int av,
                          gsl_integration_cquad_workspace *w) noexcept nogil:

    cdef double params[4]
    cdef double integral, error
    cdef size_t nevals

    params[0] = epsilon
    params[1] = zeta
    params[2] = <double> av
    params[3] = <double> star_shape_ind

    cdef gsl_function F
    F.function = integrand
    F.params = &params

    gsl_integration_cquad(&F,
                          lower_lim,
                          upper_lim,
                          0,
                          1.0e-8,
                          w,
                          &integral,
                          &error,
                          &nevals)

    return R_eq * R_eq * integral

cdef double eval_psi(double theta, double phi, double THETA) noexcept nogil:

    cdef double psi = acos(cos(THETA) * cos(theta) + sin(THETA) * sin(theta) * cos(phi))

    return psi

cdef double eval_cedeAzi(double theta, double phi, double psi, double THETA) noexcept nogil:

    cdef double azi = sin(theta) * sin(phi) / sin(psi)

    if azi < -1.0 or azi > 1.0:
        return 0.0
    else:
        azi = asin(azi)

    cdef double critical

    if THETA <= 0.0:
        if cos(theta) == 0.0:
            critical = M_PI_2
        else:
            critical = atan(tan(theta) * cos(phi))
            if critical > 0.0:
                critical -= M_PI

        #with gil:
        #    print('critical rotation = %.8e' % critical)
        #    print('phi = %.8e' % phi)

        if phi < 0.0:
            while phi < 0.0:
                phi += M_2PI
        elif phi > M_2PI:
            while phi > M_2PI:
                phi -= M_2PI

        if THETA >= critical:
            if phi <= M_PI_2:
                return azi
            elif M_PI_2 < phi < M_PI:
                return M_PI - azi
            elif M_PI < phi <= 3.0*M_PI_2:
                return M_PI - azi
            elif 3.0*M_PI_2 < phi < M_2PI:
                return azi + 2.0*M_PI
            elif phi == 0.0 or phi == M_2PI:
                return 0.0
            elif phi == M_PI:
                return M_PI
        elif THETA < critical:
            if phi <= M_PI_2:
                return M_PI - azi
            elif M_PI_2 < phi < M_PI:
                return azi
            elif M_PI < phi <= 3.0*M_PI_2:
                return azi + M_2PI
            elif 3.0*M_PI_2 < phi < M_2PI:
                return M_PI - azi
            elif phi == 0.0 or phi == M_2PI:
                return M_PI
            elif phi == M_PI:
                return 0.0
    else:
        if cos(theta) == 0.0:
            critical = M_PI_2
        else:
            critical = atan(tan(theta) * cos(phi))
            if critical < 0.0:
                critical += M_PI

        #with gil:
        #    print('critical rotation = %.8e' % critical)
        #    print('phi = %.8e' % phi)

        if phi < 0.0:
            while phi < 0.0:
                phi += M_2PI
        elif phi > M_2PI:
            while phi > M_2PI:
                phi -= M_2PI

        if THETA <= critical:
            if phi <= M_PI_2:
                return azi
            elif M_PI_2 < phi < M_PI:
                return M_PI - azi
            elif M_PI < phi <= 3.0*M_PI_2:
                return M_PI - azi
            elif 3.0*M_PI_2 < phi < M_2PI:
                return azi + 2.0*M_PI
            elif phi == 0.0 or phi == M_2PI:
                return 0.0
            elif phi == M_PI:
                return M_PI
        elif THETA > critical:
            if phi <= M_PI_2:
                return M_PI - azi
            elif M_PI_2 < phi < M_PI:
                return azi
            elif M_PI < phi <= 3.0*M_PI_2:
                return azi + M_2PI
            elif 3.0*M_PI_2 < phi < M_2PI:
                return M_PI - azi
            elif phi == 0.0 or phi == M_2PI:
                return M_PI
            elif phi == M_PI:
                return 0.0


cdef double eval_phi(double theta, double THETA, double psi) noexcept nogil:

    cdef double cos_phi = cos(psi) - cos(THETA) * cos(theta)

    cos_phi /= sin(THETA) * sin(theta)

    if not -1.0 <= cos_phi <= 1.0:
        return -1.0
    else:
        return acos(cos_phi)

cdef double get_interval(double a, double b, double LB, double UB) noexcept nogil:

    cdef int a_condition, b_condition

    a_condition = (LB <= a <= UB)
    b_condition = (LB <= b <= UB)

    if a_condition == 0:
        a_condition = 2*<int>(a > UB)
    if b_condition == 0:
        b_condition = 2*<int>(b > UB)

    if a_condition == b_condition:
        if a_condition == 1:
            return b - a
        else:
            return 0.0

    elif b_condition == 1 and a_condition == 0:
        return b - LB

    elif b_condition == 2 and a_condition == 1:
        return UB - a

    elif b_condition == 2 and a_condition == 0:
        return UB - LB

cdef double cell_integrand(double theta, void *params) noexcept nogil:

    if theta == 0.0:
        return 0.0

    cdef double epsilon = (<double**> params)[0][0]
    cdef double zeta = (<double**> params)[1][0]
    cdef double colat = (<double**> params)[2][0]
    cdef double cedeRadius = (<double**> params)[3][0]
    cdef double superRadius = (<double**> params)[4][0]
    cdef double superCentreAzi = (<double**> params)[5][0]
    cdef double superCentreColat = (<double**> params)[6][0]
    cdef double phi_a = (<double**>params)[7][0]
    cdef double phi_b = (<double**>params)[8][0]
    cdef int verbose = (<int**>params)[9][0]
    cdef int star_shape_ind = (<int**>params)[10][0]

    cdef double mu = cos(theta)
    cdef double radius, f

    radius = radiusNormalised(mu, epsilon, zeta, star_shape_ind)
    f = f_theta(mu, radius, epsilon, zeta, star_shape_ind)

    cdef double aLB, aUB, cLB, cUB, delta_phi

    aUB = eval_phi(theta, colat, cedeRadius)
    if aUB == -1.0:
        if theta + colat < cedeRadius:
            aUB = M_PI
            aLB = -M_PI
        else:
           return 0.0
    else:
        aLB = -aUB

    if fabs(theta - superCentreColat) > superRadius:
        cLB = cUB = 0.0
    else:
        cUB = eval_phi(theta, superCentreColat, superRadius)
        if cUB == -1.0:
            return 0.0
        else:
            cLB = -cUB
            cUB += superCentreAzi
            cLB += superCentreAzi

        if cUB > M_PI:
            cUB -= M_2PI
        if cLB < -M_PI:
            cLB += M_2PI

    #if verbose:
    #    with gil:
    #        print('theta=%.8e' % theta)
    #        print('cLB=%.8e, cUB=%.8e, aLB=%.8e, aUB=%.8e' % (cLB, cUB, aLB, aUB))
    #        print('phi_a=%.8e, phi_b=%.8e' % (phi_a, phi_b))

    if cUB >= cLB:
        if cLB >= aUB or cUB <= aLB:
            delta_phi = get_interval(phi_a, phi_b, aLB, aUB)
        elif cLB >= aLB and cUB <= aUB:
            delta_phi = get_interval(phi_a, phi_b, aLB, cLB)
            delta_phi += get_interval(phi_a, phi_b, cUB, aUB)
        elif cLB < aLB and aLB < cUB <= aUB:
            delta_phi = get_interval(phi_a, phi_b, cUB, aUB)
        elif aLB <= cLB < aUB and aUB < cUB:
            delta_phi = get_interval(phi_a, phi_b, aLB, cLB)
        elif cLB < aLB and cUB > aUB:
            return 0.0
    else:
        if cUB >= aUB or cLB <= aLB:
            return 0.0
        elif cUB >= aLB and cLB <= aUB:
            delta_phi = get_interval(phi_a, phi_b, cUB, cLB)
        elif cUB < aLB and aLB < cLB <= aUB:
            delta_phi = get_interval(phi_a, phi_b, aLB, cLB)
        elif aLB <= cUB < aUB and aUB < cLB:
            delta_phi = get_interval(phi_a, phi_b, cUB, aUB)
        elif cUB < aLB and cLB > aUB:
            delta_phi = get_interval(phi_a, phi_b, aLB, aUB)

    #if verbose:
    #    with gil:
    #        print('delta_phi=%.8e' % delta_phi)

    return delta_phi * radius * radius * sqrt(1.0 + f * f) * sin(theta)


cdef double theta_given_phi(double phi,
                            double colat,
                            double radius,
                            double interval[]) noexcept nogil:

    cdef double x, theta

    x = sin(colat) * sin(phi) / sin(radius)
    if x <= 1.0:
        x = asin(x)
        theta = tan(0.5*(colat - radius)) / sin(0.5*(x - phi))
        theta *= sin(0.5*(x + phi))
        theta = atan(theta)
        if theta < 0.0:
            theta *= -2.0
        else:
            theta *= 2.0

        if not interval[0] <= theta <= interval[1]:
            x = M_PI - x
            theta = tan(0.5*(colat - radius)) / sin(0.5*(x - phi))
            theta *= sin(0.5*(x + phi))
            theta = atan(theta)
            if theta < 0.0:
                theta *= -2.0
            else:
                theta *= 2.0

            if not interval[0] <= theta <= interval[1]:
                return -1.0
            else:
                return theta
        else:
            return theta
    else:
        return -1.0


cdef double integrateCell(double theta_a,
                          double theta_b,
                          double phi_a,
                          double phi_b,
                          double R_eq,
                          double epsilon,
                          double zeta,
                          int star_shape_ind,
                          double colat,
                          double cedeRadius,
                          double superRadius,
                          double superCentreAzi,
                          double superCentreColat,
                          gsl_cq_work *w) noexcept nogil:

    cdef void *params[11]
    cdef double integral, error
    cdef int verbose = 0
    cdef size_t nevals, i

    params[0] = &epsilon
    params[1] = &zeta
    params[2] = &colat
    params[3] = &cedeRadius
    params[4] = &superRadius
    params[5] = &superCentreAzi
    params[6] = &superCentreColat
    params[7] = &phi_a
    params[8] = &phi_b
    params[9] = &verbose
    params[10] = &star_shape_ind

    cdef gsl_function F
    F.function = &cell_integrand
    F.params = &params

    gsl_integration_cquad(&F,
                            theta_a,
                            theta_b,
                            0,
                            1.0e-8,
                            w,
                            &integral,
                            &error,
                            &nevals)


    cdef double interval[2]
    interval[0] = theta_a
    interval[1] = theta_b

    cdef double theta_left[2]
    cdef double theta_right[2]
    cdef double phi_top[2]
    cdef double phi_bottom[2]
    cdef double cede_intersect_thetas[2]
    cdef double super_intersect_thetas[2]
    cdef double thetas[4]
    cdef double theta_min, theta_max

    if integral == 0.0:
        #verbose = 1
        # repeat with verbose mode
        #gsl_integration_cquad(&F,
        #                      theta_a,
        #                      theta_b,
        #                      0,
        #                      1.0e-8,
        #                      w,
        #                      &integral,
        #                      &error,
        #                      &nevals)

        # for the cede-region, LHS of element (handedness relative to rotation)
        theta_left[0] = theta_given_phi(phi_a,
                                        colat,
                                        cedeRadius,
                                        interval)
        # for the super-region, LHS of element
        theta_left[1] =  theta_given_phi(phi_a - superCentreAzi,
                                         superCentreColat,
                                         superRadius,
                                         interval)

        # for the cede-region, RHS of element
        theta_right[0] = theta_given_phi(phi_b,
                                         colat,
                                         cedeRadius,
                                         interval)
        # for the super-region, RHS of element
        theta_right[1] = theta_given_phi(phi_b - superCentreAzi,
                                         superCentreColat,
                                         superRadius,
                                         interval)

        # for the cede-region, top of element
        phi_top[0] = eval_phi(theta_a,
                              colat,
                              cedeRadius)
        if phi_top[0] >= 0.0:
            if not phi_a <= phi_top[0] <= phi_b:
                if not phi_a <= -1.0*phi_top[0] <= phi_b:
                    phi_top[0] = -1.0
                elif phi_top[0] < 0.0:
                    phi_top[0] *= -1.0
            elif phi_top[0] < 0.0:
                phi_top[0] *= -1.0

        # for the super-region, top of element
        if fabs(theta_a - superCentreColat) > superRadius:
            phi_top[1] = -1.0
        else:
            phi_top[1] = eval_phi(theta_a,
                                  superCentreColat,
                                  superRadius)
            if phi_top[1] >= 0.0:
                phi_top[1] += superCentreAzi
                if phi_top[1] > M_PI:
                    phi_top[1] -= M_2PI
                if phi_top[1] < -M_PI:
                    phi_top[1] += M_2PI

                if not phi_a <= phi_top[1] <= phi_b:
                    phi_top[1] = -1.0
                elif phi_top[1] < 0.0:
                    phi_top[1] *= -1.0

            if phi_top[1] < 0.0:
                phi_top[1] = eval_phi(theta_a,
                                      superCentreColat,
                                      superRadius)
                if phi_top[1] > 0.0:
                    phi_top[1] *= -1.0
                    phi_top[1] += superCentreAzi
                    if phi_top[1] > M_PI:
                        phi_top[1] -= M_2PI
                    if phi_top[1] < -M_PI:
                        phi_top[1] += M_2PI

                    if not phi_a <= phi_top[1] <= phi_b:
                        phi_top[1] = -1.0
                    elif phi_top[1] < 0.0:
                        phi_top[1] *= -1.0

        # for the cede-region, bottom of element
        phi_bottom[0] = eval_phi(theta_b,
                                 colat,
                                 cedeRadius)
        if phi_bottom[0] >= 0.0:
            if not phi_a <= phi_bottom[0] <= phi_b:
                if not phi_a <= -1.0*phi_bottom[0] <= phi_b:
                    phi_bottom[0] = -1.0
                elif phi_bottom[0] < 0.0:
                    phi_bottom[0] *= -1.0
            elif phi_bottom[0] < 0.0:
                phi_bottom[0] *= -1.0

        # for the super-region, bottom of element
        if fabs(theta_b - superCentreColat) > superRadius:
            phi_bottom[1] = -1.0
        else:
            phi_bottom[1] = eval_phi(theta_b,
                                     superCentreColat,
                                     superRadius)
            if phi_bottom[1] >= 0.0:
                phi_bottom[1] += superCentreAzi
                if phi_bottom[1] > M_PI:
                    phi_bottom[1] -= M_2PI
                if phi_bottom[1] < -M_PI:
                    phi_bottom[1] += M_2PI

                if not phi_a <= phi_bottom[1] <= phi_b:
                    phi_bottom[1] = -1.0
                elif phi_bottom[1] < 0.0:
                    phi_bottom[1] *= -1.0

            if phi_bottom[1] < 0.0:
                phi_bottom[1] = eval_phi(theta_b,
                                         superCentreColat,
                                         superRadius)
                if phi_bottom[1] >= 0.0:
                    phi_bottom[1] *= -1.0
                    phi_bottom[1] += superCentreAzi
                    if phi_bottom[1] > M_PI:
                        phi_bottom[1] -= M_2PI
                    if phi_bottom[1] < -M_PI:
                        phi_bottom[1] += M_2PI

                    if not phi_a <= phi_bottom[1] <= phi_b:
                        phi_bottom[1] = -1.0
                    elif phi_bottom[1] < 0.0:
                        phi_bottom[1] *= -1.0

        # get cede-region intersect element thetas
        if theta_left[0] >= 0.0:
            cede_intersect_thetas[0] = theta_left[0]
            theta_left[0] = -1.0
        elif theta_right[0] >= 0.0:
            cede_intersect_thetas[0] = theta_right[0]
            theta_right[0] = -1.0
        elif phi_top[0] >= 0.0:
            cede_intersect_thetas[0] = theta_a
            phi_top[0] = -1.0
        elif phi_bottom[0] >= 0.0:
            cede_intersect_thetas[0] = theta_b
            phi_bottom[0] = -1.0
        else:
            cede_intersect_thetas[0] = -1.0

        if theta_left[0] >= 0.0:
            cede_intersect_thetas[1] = theta_left[0]
            theta_left[0] = -1.0
        elif theta_right[0] >= 0.0:
            cede_intersect_thetas[1] = theta_right[0]
            theta_right[0] = -1.0
        elif phi_top[0] >= 0.0:
            cede_intersect_thetas[1] = theta_a
            phi_top[0] = -1.0
        elif phi_bottom[0] >= 0.0:
            cede_intersect_thetas[1] = theta_b
            phi_bottom[0] = -1.0
        else:
            cede_intersect_thetas[1] = -1.0

        # get super-region intersect element thetas
        if theta_left[1] >= 0.0:
            super_intersect_thetas[0] = theta_left[1]
            theta_left[1] = -1.0
        elif theta_right[1] >= 0.0:
            super_intersect_thetas[0] = theta_right[1]
            theta_right[1] = -1.0
        elif phi_top[1] >= 0.0:
            super_intersect_thetas[0] = theta_a
            phi_top[1] = -1.0
        elif phi_bottom[1] >= 0.0:
            super_intersect_thetas[0] = theta_b
            phi_bottom[1] = -1.0
        else:
            super_intersect_thetas[0] = -1.0

        if theta_left[1] >= 0.0:
            super_intersect_thetas[1] = theta_left[1]
            theta_left[1] = -1.0
        elif theta_right[1] >= 0.0:
            super_intersect_thetas[1] = theta_right[1]
            theta_right[1] = -1.0
        elif phi_top[1] >= 0.0:
            super_intersect_thetas[1] = theta_a
            phi_top[1] = -1.0
        elif phi_bottom[1] >= 0.0:
            super_intersect_thetas[1] = theta_b
            phi_bottom[1] = -1.0
        else:
            super_intersect_thetas[1] = -1.0

        theta_min = theta_b
        theta_max = theta_a

        thetas[0] = cede_intersect_thetas[0]
        thetas[1] = cede_intersect_thetas[1]
        thetas[2] = super_intersect_thetas[0]
        thetas[3] = super_intersect_thetas[1]

        for i in range(4):
            if thetas[i] >= 0.0:
                if thetas[i] < theta_min:
                    theta_min = thetas[i]
                if thetas[i] > theta_max:
                    theta_max = thetas[i]

        #with gil:
        #    if integral == 0.0:
        #        print('')
        #        print('cell integral is zero, with error %.8e and nevals %i' % (error, nevals))
        #        print('cede-region', cede_intersect_thetas[0], cede_intersect_thetas[1])
        #        print('super-region', super_intersect_thetas[0], super_intersect_thetas[1])
        #        print('temps', thetas[0], thetas[1], thetas[2], thetas[3])
        #        print('theta_min = %.8e, theta_max = %.8e' % (theta_min, theta_max))
        #        print('theta_a = %.8e, theta_b = %.8e' % (theta_a, theta_b))
        #        print('')

        if theta_min < theta_max:
            gsl_integration_cquad(&F,
                                    theta_min,
                                    theta_max,
                                    0,
                                    1.0e-8,
                                    w,
                                    &integral,
                                    &error,
                                    &nevals)

    #with gil:
    #    if integral == 0.0:
    #        print('cell integral is zero, with error %.8e and nevals %i' % (error, nevals))

    return R_eq * R_eq * integral


cdef double spot_integrand(double theta, void *params) noexcept nogil:

    if theta == 0.0:
        return 0.0

    cdef double epsilon = (<double*>params)[0]
    cdef double zeta = (<double*>params)[1]
    cdef double colat = (<double*>params)[2]
    cdef double cedeRadius = (<double*>params)[3]
    cdef double superRadius = (<double*>params)[4]
    cdef double superCentreAzi = (<double*>params)[5]
    cdef double superCentreColat = (<double*>params)[6]
    cdef int Lorentz = <int>((<double*>params)[7])
    cdef double R_eq = (<double*>params)[8]
    cdef double Omega = (<double*>params)[9]
    cdef int star_shape_ind = <int>((<double*>params)[10])
    cdef double r_s_over_r

    cdef double mu = cos(theta)
    cdef double radius, f

    radius = radiusNormalised(mu, epsilon, zeta, star_shape_ind)
    f = f_theta(mu, radius, epsilon, zeta, star_shape_ind)

    cdef double aLB, aUB, cLB, cUB, delta_phi

    aUB = eval_phi(theta, colat, cedeRadius)
    if aUB == -1.0:
        if theta + colat < cedeRadius:
            aUB = M_PI
            aLB = -M_PI
        else:
           return 0.0
    else:
        aLB = -aUB

    if fabs(theta - superCentreColat) > superRadius:
        cLB = cUB = 0.0
    else:
        cUB = eval_phi(theta, superCentreColat, superRadius)
        if cUB == -1.0:
            return 0.0
        else:
            cLB = -cUB
            cUB += superCentreAzi
            cLB += superCentreAzi

        if cUB > M_PI:
            cUB -= M_2PI
        if cLB < -M_PI:
            cLB += M_2PI

    if cUB >= cLB:
        if cLB >= aUB or cUB <= aLB:
            delta_phi = -aLB + aUB
        elif cLB >= aLB and cUB <= aUB:
            delta_phi = -aLB + cLB
            delta_phi += -cUB + aUB
        elif cLB < aLB and aLB < cUB <= aUB:
            delta_phi = -cUB + aUB
        elif aLB <= cLB < aUB and aUB < cUB:
            delta_phi = -aLB + cLB
        elif cLB < aLB and cUB > aUB:
            return 0.0
    else:
        if cUB >= aUB or cLB <= aLB:
            return 0.0
        elif cUB >= aLB and cLB <= aUB:
            delta_phi = -cUB + cLB
        elif cUB < aLB and aLB < cLB <= aUB:
            delta_phi = -aLB + cLB
        elif aLB <= cUB < aUB and aUB < cLB:
            delta_phi = -cUB + aUB
        elif cUB < aLB and cLB > aUB:
            delta_phi = -aLB + aUB

    if Lorentz == 1:
        r_s_over_r = 2.0 * zeta / radius
        beta = R_eq * radius * Omega * sin(theta) / (_c * sqrt(1.0 - r_s_over_r))
        eval_integrand = 1.0 / sqrt(1.0 - beta*beta)
    else:
        eval_integrand = 1.0

    eval_integrand *= delta_phi * radius * radius * sqrt(1.0 + f * f) * sin(theta)

    return eval_integrand


cdef double integrateSpot(double theta_a,
                          double theta_b,
                          double R_eq,
                          double epsilon,
                          double zeta,
                          int star_shape_ind,
                          double colat,
                          double cedeRadius,
                          double superRadius,
                          double superCentreColat,
                          double superCentreAzi,
                          int Lorentz,
                          double Omega,
                          gsl_cq_work *w) noexcept nogil:


    cdef double params[11]
    cdef double integral, error
    cdef size_t nevals

    params[0] = epsilon
    params[1] = zeta
    params[2] = colat
    params[3] = cedeRadius
    params[4] = superRadius
    params[5] = superCentreAzi
    params[6] = superCentreColat
    params[7] = <double> Lorentz
    params[8] = R_eq
    params[9] = Omega
    params[10] = <double> star_shape_ind

    cdef gsl_function F
    F.function = &spot_integrand
    F.params = &params

    gsl_integration_cquad(&F,
                            theta_a,
                            theta_b,
                            0,
                            1.0e-8,
                            w,
                            &integral,
                            &error,
                            &nevals)

    return R_eq * R_eq * integral

def eval_cedeCentreCoords(double superColatitude,
                          double cedeOffset,
                          double cedeOffsetAzi):

    cdef double cedeColatitude, cedeAzimuth

    if cedeOffset > 0.0:
        cedeColatitude = eval_psi(cedeOffset, cedeOffsetAzi, -superColatitude)
        if cedeColatitude > 0.0:
            cedeAzimuth = eval_cedeAzi(cedeOffset, cedeOffsetAzi, cedeColatitude, -superColatitude)
        else:
            cedeAzimuth = 0.0

        if cedeAzimuth > M_PI:
            while cedeAzimuth > M_PI:
                cedeAzimuth -= M_2PI
        elif cedeAzimuth < -M_PI:
            while cedeAzimuth < -M_PI:
                cedeAzimuth += M_2PI
    else:
        cedeColatitude = superColatitude
        cedeAzimuth = 0.0

    #print('cedeColatitude = %.8e' % cedeColatitude)
    #print('cedeAzimuth = %.8e' % cedeAzimuth)

    return cedeColatitude, cedeAzimuth

def allocate_cells(size_t num_cells,
                   size_t min_sqrt_num_cells,
                   size_t max_sqrt_num_cells,
                   double mass,
                   double r_s,
                   double R_eq,
                   double Omega,
                   double zeta,
                   double epsilon,
                   int star_shape_ind,
                   double superRadius,
                   double cedeRadius,
                   double superColatitude,
                   double cedeColatitude,
                   double superAzimuth,
                   double holeColatitude,
                   double holeRadius,
                   double holeAzimuth,
                   fast_components):

    cdef:
        double super_numCell, super_sqrt_numCell, super_cellArea, super_area
        double super_boundary_phi, superColatitude_cpy
        double super_colat_lims[2]
        double cede_numCell, cede_sqrt_numCell, cede_cellArea, cede_area
        double cede_boundary_phi
        double cede_colat_lims[2]
        double f, y
        double fast_super, fast_cede
        cdef gsl_cq_work *w = gsl_integration_cquad_workspace_alloc(100)

    fast_super = 1.0
    fast_cede = 1.0
    if fast_components is not None and len(fast_components) > 1:
        try:
            fast_super, fast_cede = fast_components
        except TypeError:
            fast_super = 1.0
            fast_cede = 1.0

        if fast_super == 0.0 and fast_cede == 0.0: # invisible (at this res)
            fast_super = 1.0 # just assume equal and base on relative area
            fast_cede = 1.0

    superColatitude_cpy = superColatitude
    # first integrate area of default superseding region
    if superColatitude - superRadius < 0.0 or superColatitude + superRadius > M_PI:
        super_colat_lims[0] = 0.0
        if superColatitude + superRadius > M_PI:
            super_colat_lims[1] = M_PI - superColatitude + superRadius
            superColatitude = M_PI - superColatitude
            holeColatitude = M_PI - holeColatitude
        else:
            super_colat_lims[1] = superColatitude + superRadius

        super_boundary_phi = M_PI
        super_cellArea = M_2PI
    else:
        super_colat_lims[0] = superColatitude - superRadius
        super_colat_lims[1] = superColatitude + superRadius

        # Right-spherical triangle
        super_boundary_phi = asin(sin(superRadius) / sin(superColatitude))
        super_cellArea = 2.0 * super_boundary_phi

    super_cellArea *= integrateArea(super_colat_lims[0],
                                      super_colat_lims[1],
                                      R_eq,
                                      epsilon,
                                      zeta,
                                      star_shape_ind,
                                      0,
                                      w)

    super_area = integrateSpot(super_colat_lims[0],
                               super_colat_lims[1],
                               R_eq,
                               epsilon,
                               zeta,
                               star_shape_ind,
                               superColatitude,
                               superRadius,
                               holeRadius,
                               holeColatitude,
                               holeAzimuth,
                               0,
                               Omega,
                               w)
    #print(super_area)
    #if super_area == 0.0:
    #    super_area = integrateSpot(super_colat_lims[0],
    #                               super_colat_lims[0] + 0.5*superRadius,#(super_colat_lims[1] + super_colat_lims[0])/2.0,
    #                               R_eq,
    #                               epsilon,
    #                               zeta,
    #                               superColatitude,
    #                               superRadius,
    #                               holeRadius,
    #                               holeColatitude,
    #                               holeAzimuth,
    #                               0,
    #                               Omega,
    #                               w)
    #print(super_area, sqrt(<double>num_cells * 1000.0))
    #print(super_colat_lims[0], super_colat_lims[1])
    #print(R_eq, epsilon, zeta, Omega)
    #print(superColatitude, superRadius)
    #print(holeRadius, holeColatitude, holeAzimuth)

    if cedeRadius == 0.0: # no ceding region
        if super_area == 0.0: # Gaussian integral did not resolve
            super_area = super_cellArea / 1000.0
        super_sqrt_numCell = ceil(sqrt((<double>num_cells) * super_cellArea / super_area))
        #print(super_sqrt_numCell)
        if super_sqrt_numCell < min_sqrt_num_cells:
            super_sqrt_numCell = min_sqrt_num_cells
        elif super_sqrt_numCell > max_sqrt_num_cells:
            super_sqrt_numCell = max_sqrt_num_cells

        if <size_t>(super_sqrt_numCell)%2 != 0:
            super_sqrt_numCell += 1.0

        super_numCell = super_sqrt_numCell * super_sqrt_numCell

        gsl_integration_cquad_workspace_free(w)

        return (super_sqrt_numCell,
                super_numCell,
                0, 0)

    else: # there is a ceding region
        if cedeColatitude - cedeRadius < 0.0 or cedeColatitude + cedeRadius > M_PI:
            cede_colat_lims[0] = 0.0
            if cedeColatitude + cedeRadius > M_PI:
                cede_colat_lims[1] = M_PI - cedeColatitude + cedeRadius
                cedeColatitude = M_PI - cedeColatitude
                superColatitude = M_PI - superColatitude_cpy
            else:
                cede_colat_lims[1] = cedeColatitude + cedeRadius
                superColatitude = superColatitude_cpy

            cede_boundary_phi = M_PI
            cede_cellArea = M_2PI
        else:
            cede_colat_lims[0] = cedeColatitude - cedeRadius
            cede_colat_lims[1] = cedeColatitude + cedeRadius
            superColatitude = superColatitude_cpy

            # Right-spherical triangle
            cede_boundary_phi = asin(sin(cedeRadius) / sin(cedeColatitude))
            cede_cellArea = 2.0 * cede_boundary_phi

        cede_cellArea *= integrateArea(cede_colat_lims[0],
                                          cede_colat_lims[1],
                                          R_eq,
                                          epsilon,
                                          zeta,
                                          star_shape_ind,
                                          0,
                                          w)

        #print(cede_colat_lims[0], cede_colat_lims[1])
        #print(R_eq, epsilon, zeta, Omega)
        #print(cedeColatitude, cedeRadius)
        #print(superRadius, superColatitude, superAzimuth)

        cede_area = integrateSpot(cede_colat_lims[0],
                                     cede_colat_lims[1],
                                     R_eq,
                                     epsilon,
                                     zeta,
                                     star_shape_ind,
                                     cedeColatitude,
                                     cedeRadius,
                                     superRadius,
                                     superColatitude,
                                     superAzimuth,
                                     0,
                                     Omega,
                                     w)

        if super_area == 0.0: # Gausian integral did not resolve
            super_area = super_cellArea / 1000.0
        if cede_area == 0.0: # Gausian integral did not resolve
            cede_area = cede_cellArea / 1000.0

        if fast_super > 0.0:
            f = fast_super / (fast_super + fast_cede)
            #print('Fast super signal/fast cede signal: %.8e' % f)

            y = ((1.0 - f)/f)*(cede_area/super_area) - 1.0

            if y == 0.0:
                super_numCell = 0.5 * <double>num_cells
                cede_numCell = 0.5 * <double>num_cells
            else:
                super_numCell = <double>num_cells * ((sqrt(1.0 + y) - 1.0)/y)
                cede_numCell = <double>num_cells - super_numCell
        else:
            super_numCell = 0.0
            cede_numCell = <double>num_cells

        #print(super_numCell, super_cellArea, super_area)
        super_sqrt_numCell = ceil(sqrt(super_numCell * super_cellArea / super_area))
        #print(cede_numCell, cede_cellArea, cede_area)
        cede_sqrt_numCell = ceil(sqrt(cede_numCell * cede_cellArea / cede_area))

        if super_sqrt_numCell < min_sqrt_num_cells:
            super_sqrt_numCell = min_sqrt_num_cells
        elif super_sqrt_numCell > max_sqrt_num_cells:
            super_sqrt_numCell = max_sqrt_num_cells

        if cede_sqrt_numCell < min_sqrt_num_cells:
            cede_sqrt_numCell = min_sqrt_num_cells
        elif cede_sqrt_numCell > max_sqrt_num_cells:
            cede_sqrt_numCell = max_sqrt_num_cells

        if <size_t>(super_sqrt_numCell)%2 != 0:
            super_sqrt_numCell += 1.0

        if <size_t>(cede_sqrt_numCell)%2 != 0:
            cede_sqrt_numCell += 1.0

        super_numCell = super_sqrt_numCell * super_sqrt_numCell
        cede_numCell = cede_sqrt_numCell * cede_sqrt_numCell

        gsl_integration_cquad_workspace_free(w)

        return (super_sqrt_numCell, super_numCell,
                cede_sqrt_numCell, cede_numCell)<|MERGE_RESOLUTION|>--- conflicted
+++ resolved
@@ -15,36 +15,35 @@
 
 cdef double radiusNormalised(double mu,
                              double epsilon,
-<<<<<<< HEAD
                              double zeta,
-                             int star_shape_ind) nogil:
-=======
-                             double zeta) noexcept nogil:
+                             int star_shape_ind) noexcept nogil:
     """
     Calculate the normalised radius (R(mu)/R_eq) based on the oblateness approximation from AlGendy & 
-    Morsink (2014) (see Eq. 20 and Table 1 for coefficient values). This function models the shape of 
-    a rotating neutron star based on its spin and compactness. It uses the colatitude (`mu`), the 
-    dimensionless spin parameter (`epsilon`), and the compactness (`zeta`) to compute the normalized 
-    radius.
-
-    :param double mu: 
+    Morsink (2014) (see Eq. 20 and Table 1 for coefficient values), or assuming a spherical star.
+    In the former case, this function models the shape of a rotating neutron star based on its spin and compactness.
+    It uses the colatitude (`mu`), the dimensionless spin parameter (`epsilon`), and the compactness
+    (`zeta`) to compute the normalised radius.
+
+    :param double mu:
         The cosine of the colatitude angle (theta). This parameter defines the angular
         position on the star's surface, where mu is between -1 and 1.
 
-    :param double epsilon: 
+    :param double epsilon:
         The dimensionless spin parameter, defined as (omega**2 * R_eq**3) / (G * M) (see Eq. 2 or 
         Eq. 10 from Morsink et al. (2007)).
 
-    :param double zeta: 
+    :param double zeta:
         The compactness parameter, defined as (G * M) / (R_eq * c**2) (see Eq. 1 or Eq. 9 from 
         Morsink et al. (2007)).
+
+    :param int star_shape_ind:
+        An integer flag that corresponds to either an oblate (0) or to a spherical star (1).
 
     :return: 
         The normalized radius, defined as R(theta)/R_eq, which represents the radial distance
         from the center of the star at a given colatitude, scaled by the equatorial radius.
     :rtype: double
     """
->>>>>>> ebfeb3c2
 
     if(star_shape_ind == 0): #AlGendy & Morsink 2014 oblateness
         return 1.0 + epsilon * (-0.788 + 1.030 * zeta) * mu * mu
@@ -56,13 +55,10 @@
 cdef double f_theta(double mu,
                     double radiusNormed,
                     double epsilon,
-<<<<<<< HEAD
                     double zeta,
-                    int star_shape_ind) nogil:
-=======
-                    double zeta) noexcept nogil:
+                    int star_shape_ind) noexcept nogil:
     """
-    Calculate f(theta) based on Equation 3 of Morsink et al. (2007).
+    Calculate f(theta) based on Equation 3 of Morsink et al. (2007), or set f=0 in case of a sphere.
 
     :param double mu: 
         The cosine of the colatitude angle (theta). This parameter defines the angular
@@ -76,12 +72,14 @@
 
     :param double zeta: 
         The compactness parameter, defined as (G * M) / (R_eq * c**2) (see Eq. 9).
+
+    :param int star_shape_ind:
+        An integer flag that corresponds to either an oblate (0) or to a spherical star (1).
 
     :return: 
         The computed value of f_theta, representing the normalized derivative of the radius.
     :rtype: double
     """
->>>>>>> ebfeb3c2
 
     cdef double radiusDerivNormed
 
