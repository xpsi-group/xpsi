--- conflicted
+++ resolved
@@ -27,21 +27,14 @@
 
 cdef double radiusNormalised(double mu,
                              double epsilon,
-<<<<<<< HEAD
                              double zeta,
-                             int star_shape_ind) nogil
+                             int star_shape_ind) noexcept nogil
+
 cdef double f_theta(double mu,
                     double radiusNormed,
                     double epsilon,
                     double zeta,
-                    int star_shape_ind) nogil
-=======
-                             double zeta) noexcept nogil
-cdef double f_theta(double mu,
-                    double radiusNormed,
-                    double epsilon,
-                    double zeta) noexcept nogil
->>>>>>> ebfeb3c2
+                    int star_shape_ind) noexcept nogil
 
 cdef double integrateArea(double lower_lim,
                           double upper_lim,
