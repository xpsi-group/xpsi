--- conflicted
+++ resolved
@@ -204,17 +204,12 @@
         return self._beam_opt
 
     @beam_opt.setter
-<<<<<<< HEAD
-    def beam_opt(self,option):
-        self._beam_opt = option
-=======
     def beam_opt(self, option):
         if option in [0, 1, 2, 3]:
             self._beam_opt = option
         else:
             raise TypeError('Got an unrecognised beam_opt argument. Note that the only allowed '
                             'beam_opt options are 0, 1, 2, 3 (see documentation).')
->>>>>>> b705e177
 
     @property
     def _integrator_toggle(self):
