--- conflicted
+++ resolved
@@ -413,7 +413,6 @@
                         self._signalQ = (self._signalQ,)
                     if not isinstance(self._signalU[0], tuple):
                         self._signalU = (self._signalU,)
-<<<<<<< HEAD
                     #Rotate the Stokes parameters based on position of the spin axis:
                     chi_rad = self["spin_axis_position_angle"]
                     tempQ = [list(x) for x in self._signalQ]
@@ -424,8 +423,6 @@
                             tempU[ih][ic] = _np.sin(2.0*chi_rad) * tempQ[ih][ic] + _np.cos(2.0*chi_rad) * tempU[ih][ic]
                     self._signalQ = tuple(map(tuple, tempQ))
                     self._signalU = tuple(map(tuple, tempU))
-=======
->>>>>>> 85270456
                 else:
                     self._signal = self._hot.integrate(self._spacetime,
                                                    energies,
