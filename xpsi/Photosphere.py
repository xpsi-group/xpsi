--- conflicted
+++ resolved
@@ -366,14 +366,19 @@
                                                      *self._elsewhere_atmosphere)
 
             if self._hot is not None:
-<<<<<<< HEAD
+                try:
+                    else_atm_ext = self._elsewhere.atm_ext
+                except:
+                    else_atm_ext = None
+
                 if stokes:
                     self._signal, self._signalQ, self._signalU  = self._hot.integrate_stokes(self._spacetime,
                                                    energies,
                                                    threads,
                                                    self._hot_atmosphere,
                                                    self._hot_atmosphere_Q,
-                                                   self._elsewhere_atmosphere)
+                                                   self._elsewhere_atmosphere,
+                                                   else_atm_ext)
                     if not isinstance(self._signal[0], tuple):
                         self._signal = (self._signal,)
                     if not isinstance(self._signalQ[0], tuple):
@@ -385,21 +390,10 @@
                                                    energies,
                                                    threads,
                                                    self._hot_atmosphere,
-                                                   self._elsewhere_atmosphere)
+                                                   self._elsewhere_atmosphere,
+                                                   else_atm_ext)
                     if not isinstance(self._signal[0], tuple):
                         self._signal = (self._signal,)
-=======
-                try:
-                    else_atm_ext = self._elsewhere.atm_ext
-                except:
-                    else_atm_ext = None
-                self._signal = self._hot.integrate(self._spacetime,
-                                                   energies,
-                                                   threads,
-                                                   self._hot_atmosphere,
-                                                   self._elsewhere_atmosphere,
-                                                   else_atm_ext)
->>>>>>> ed9edf51
 
                     # add time-invariant component to first time-dependent component
                     if self._elsewhere is not None:
