__all__ = ["Signal", "LikelihoodError"]

from xpsi.global_imports import *

from xpsi.Data import Data
from xpsi.Instrument import Instrument, ChannelError
from xpsi.Background import Background
from xpsi.Interstellar import Interstellar

from xpsi.tools.energy_integrator import energy_integrator
#from xpsi.tools.energy_interpolator import energy_interpolator
#from xpsi.tools.phase_integrator import phase_integrator

from abc import abstractmethod
from xpsi.Parameter import Parameter
from xpsi.ParameterSubspace import ParameterSubspace

from copy import deepcopy

class LikelihoodError(xpsiError):
    """ Raised if there is a problem with the value of the log-likelihood. """

class Signal(ParameterSubspace):
    """
    A signal is constituted by some X-ray dataset, a model instrument
    with which that data was acquired, a model background, and an object for
    modelling interstellar processes.

    The methods in this class must transform incident specific flux signals
    into a structure congruent to that of the data for the purpose of
    evaluation of the custom likelihood implemented via subclassing.

    :param obj data:
        An instance of :class:`~.Data.Data`.

    :param obj instrument:
        An instance of :class:`~.Instrument.Instrument`.

    :param obj background:
        If not ``None``, an instance of :class:`~.Background.Background`.
        It is assumed if one constructs a model using instances of
        :class:`~.Background.Background` that the background needs to be
        registered by a model instrument. If ``None``, it is still possible
        for one to define and use background parameters in a custom subclass
        of :class:`~.Signal`. In particular, background parameters for some
        model which directly specifies background contribution in units of
        count/s per *output* channels. These background parameters can even
        *be* the counts/s in output channels.

    :param obj interstellar:
        If not ``None``, an instance of :class:`~.Interstellar.Interstellar`.
        To be applied to the incident signal as a callable that modifies the
        signal in place.

    :param str photosphere_prefix:
        The ``str`` prefix of the photosphere object with which this signal
        object is associated.

    :param bool cache:
        Cache intermediary signals during likelihood evalation? When performing
        post-processing, this needs to be activated for full functionality of
        the :mod:`~.xpsi.PostProcessing` module. For likelihood function
        evaluation during sampling, caching should be deactivated because it is
        not used. It might be useful to activate caching also when preparing a
        model for a sampling application, to check the likelihood function
        works as intended.

    :param bool store:
        Deprecated. You can use this or ``cache``, which has the same effect.
        
    :param str stokes:
        Define the type of the signal. Options are Stokes "I" (default), "Q",
        "U", "Qn" (Q/I), and "Un" (U/I).

    """
    def __init__(self,
                 data,
                 instrument,
                 background = None,
                 interstellar = None,
                 support = None,
                 photosphere_prefix = None,
                 cache = False,
                 bounds = None,
                 values = None,
                 stokes = "I",
                 min_channel = 0,
                 max_channel = -1,
                 tolerance = 1e-5,
                 *args,
                 **kwargs):

        self._isI = False
        self._isQ = False
        self._isU = False
        self._isQn = False
        self._isUn = False        

        if stokes == "I":
            self._isI = True
        elif stokes == "Q":
            self._isQ = True
        elif stokes == "U":
            self._isU = True
        elif stokes == "Qn":
            self._isQn = True
        elif stokes == "Un":
            self._isUn = True            
            
        else:
             raise TypeError('param stokes for likelihood must be either "I", "Q", "U", "Qn", or "Un".')
             
        if not isinstance(data, Data):
            raise TypeError('Invalid type for a data object.')
        else:
            self._data = data
            self._original_data = deepcopy(data)

        if not isinstance(instrument, Instrument):
            raise TypeError('Invalid type for an instrument object.')
        else:
            self._instrument = instrument
            self._original_instrument = deepcopy( instrument )

        # Trimming the data and response so they fit together
        if min_channel != 0 or max_channel != -1:
            try:
                self._data.trim_data(min_channel, max_channel)
            except AttributeError:
                print('WARNING : There is no counts in data object. This is normal if you are trying to synthesise data.'
                      'Otherwise something is very wrong and do not continue')
<<<<<<< HEAD
            self._instrument.trim_response(min_channel, max_channel, tolerance=tolerance)
=======
            self._instrument.trim_response(min_channel, max_channel)
>>>>>>> a24a5bb4
            if hasattr(self._instrument, 'pileup'):
                self._instrument.pileup.instrument.trim_response(min_channel, max_channel)
                self._instrument.pileup.arf_data = self._instrument.pileup.instrument.ARF
                self._instrument.pileup.rmf_data = self._instrument.pileup.instrument.RMF
                self._instrument.pileup.energies = self._instrument.pileup.instrument.energies

        # Check that the channel arrays match
        a, b = data.index_range
        if ( len(self._data.channels) != (b-a) ):
            raise ChannelError( 'Size of the channel array declared for event data does not match the declared size.')

        # Check that channels of instrument and data can be matched, 
        try:
            a_instrument = _np.where( self._instrument.channels == self._data.channels[0] )[0][0] 
            b_instrument = _np.where( self._instrument.channels == self._data.channels[-1] )[0][0] 
            self._instrument_index_range_channels = ( a_instrument, b_instrument + 1 )
            assert not (self._data.channels != self._instrument.channels[a_instrument:b_instrument+1]).any()
        except ChannelError or IndexError:
            raise ChannelError('Channel array declared for event data does not match channel array declared for the loaded '
                            'instrument response (sub)matrix. The data channels need to be a subset of the instrument channels.')

        # Check that they come from the same instrument
        if hasattr( self._data , 'instrument' ) and hasattr( self._instrument , 'name' ):
            assert self._data.instrument == self._instrument.name, 'Data and Instrument come from different instruments'

        self._identify_waveband()

        if background is not None:
            if not isinstance(background, Background):
                raise TypeError('Invalid type for a background object.')
            else:
                self._background = background
        else:
            self._background = None

        if support is not None:
            if self._data.counts.shape[0]==support.shape[0]:
                self._support = support
            elif self._instrument.channels.shape[0]==support.shape[0]:
                self._support = support[a_instrument:b_instrument+1]
            elif self._original_instrument.channels.shape[0]==support.shape[0]:
                a_original_instrument = _np.where( self._original_instrument.channels == self._data.channels[0] )[0][0]
                b_original_instrument = _np.where( self._original_instrument.channels == self._data.channels[-1] )[0][0]
                self._support = support[a_original_instrument:b_original_instrument+1]
            else:
                raise TypeError("Data spectrum and background support must the have same shape")
        else:
            try :
                self._support = -1.0 * _np.ones((self._data.counts.shape[0],2))
                self._support[:,0] = 0.0
            except AttributeError:
                pass

        if interstellar is not None:
            if not isinstance(interstellar, Interstellar):
                raise TypeError('Invalid type for an interstellar object.')
            else:
                self._interstellar = interstellar
        else:
            self._interstellar = None

        if photosphere_prefix is not None:
            self._photosphere = photosphere_prefix

        cache = kwargs.get('store', cache)
        if not isinstance(cache, bool):
            raise TypeError('Activate or deactivate caching with a boolean.')
        self._cache = cache

        if bounds is None: bounds = {}
        if values is None: values = {}


        doc = """
        The phase shift for the signal, a periodic parameter [cycles].
        """
        phase_bounds = bounds.get('phase_shift', None)
        phase_value = values.get('phase_shift', 0.0 if phase_bounds is None else None)
        if phase_value is None:
            if not phase_bounds or None in phase_bounds:
                raise ValueError('Phase-shift bounds must be specified.')
            elif _np.array([not _np.isfinite(b) for b in phase_bounds]).any():
                raise ValueError('Phase-shift bounds must be finite.')
            elif not (0.0 <= (phase_bounds[1] - phase_bounds[0]) <= 1.0):
                raise ValueError('Phase bounds must be separated by '
                                 'a maximum of one cycle.')

        phase_shift = Parameter('phase_shift',
                                strict_bounds = (-_np.infty, _np.infty),
                                bounds = phase_bounds,
                                doc = doc,
                                symbol = r'$\phi$',
                                value = phase_value)

        # merge the subspaces; order unimportant
        super(Signal, self).__init__(self._instrument,
                                     self._background,
                                     self._interstellar,
                                     phase_shift,
                                     *args, **kwargs)


    @property
    def isI(self):
        """ ... """
        return self._isI
        
    @isI.setter
    def isI(self, b):
        """ ... """
        self._isI = b
        
    @property
    def isQ(self):
        """ ... """
        return self._isQ
        
    @isQ.setter
    def isQ(self, b):
        """ ... """
        self._isQ = b
        
    @property
    def isU(self):
        """ ... """
        return self._isU
        
    @isU.setter
    def isU(self, b):
        """ ... """
        self._isU = b 
        
    @property
    def isQn(self):
        """ ... """
        return self._isQn
        
    @isQn.setter
    def isQn(self, b):
        """ ... """
        self._isQn = b
        
    @property
    def isUn(self):
        """ ... """
        return self._isUn
        
    @isUn.setter
    def isUn(self, b):
        """ ... """
        self._isUn = b         
        
        
    @property
    def background(self):
        """ Get the instance of :class:`~.Background.Background`."""
        return self._background

    @property
    def interstellar(self):
        """ Get the instance of :class:`~.Interstellar.Interstellar`."""
        return self._interstellar

    @property
    def instrument(self):
        """ Get the instance of :class:`~.Instrument.Instrument`."""
        return self._instrument
    
    @property
    def original_data(self):
        """ Get the a copy of the original instance of :class:`~.Data.Data`."""
        return self._original_data
    
    @property
    def photosphere(self):
        return self._photosphere

    def _identify_waveband(self):
            """ Bound the waveband for signal integration.

            Constructs an array of energy edges for instrument operation.
            This method thus automatically constructs energy bounds for this
            a particular instrument. At energies between these bounds signals
            are calculated. This requires details about the contiguous
            subset of output channels the photon data spans (in an instance of
            the :class:`~.Data.Data` class) and the redistribution matrix of the
            model instrument (in an instance of the
            :class:`~.Instrument.Instrument` class).

            :raises IndexError:
                If the channel range of the data object is not consistent with
                the instrument object.

            """
            a, b = self._data.index_range

            # Now find the first non-zero energy inputs
            def search(i, j, k):
                while self._instrument.matrix[i,j] == 0.0:
                    j += k
                return j

            a = search(a, 0, 1)
            b = self._instrument.matrix.shape[1] + search(b-1, -1, -1) + 1

            self._input_interval_range = (a, b)
            self._energy_edges = self._instrument.energy_edges[a:b + 1]
            self._energy_mids = (self._energy_edges[:-1] + self._energy_edges[1:])/2.0

    @property
    def fast_energies(self):
        """ Get coarse array of energies for fast-mode likelihood evals. """
        return self._fast_energies

    @fast_energies.setter
    def fast_energies(self, energies):
        """ Set energies for fast mode."""
        self._fast_energies = energies

    def create_energy_array(self, rel_num_energies=10.0):
        """ Get a (finer) array of energies spanning instrument waveband.

        Useful for getting an appropriately bounded and spaced set of energies
        for signal interpolation.

        :param float rel_num_energies:
            The number of energies desired as a fraction of the number of
            energies implemented for incident signal integration.

        """
        L = self.energy_edges[0]
        R = self.energy_edges[-1]
        energies = _np.logspace(_np.log10(L), _np.log10(R),
                                int(rel_num_energies * len(self.energies)),
                                base=10.0)
        return energies

    @property
    def energy_edges(self):
        """ Get a :class:`numpy.ndarray` of energy edges. """
        return self._energy_edges

    def register(self, signals, fast_mode=False, threads=1):
        """  Register an incident signal by operating with the response matrix.

        A :class:`numpy.ndarray` is stored as an instance attribute containing
        source signal for each *output* channel in units of counts cm^2/s
        (assuming instrument effective area units are cm^2).

        """
        if fast_mode:
            try:
                del self.fast_total_counts
            except AttributeError:
                pass

            for hotRegion in signals:
                fast_total_counts = []

                for component, phases in zip(hotRegion, self.fast_phases):
                    if component is None:
                        fast_total_counts.append(None)
                    else:
                        integrated = energy_integrator(threads,
                                                       component,
                                                       _np.log10(self.fast_energies),
                                                       _np.log10(self._energy_edges))

                        # move interstellar to star?
                        if self._interstellar is not None:
                            self._interstellar(self._energy_mids, integrated)

                        temp = self._instrument(integrated,
                                                self._input_interval_range,
                                                self._instrument_index_range_channels)

                        fast_total_counts.append(_np.sum(temp))

                self.fast_total_counts = tuple(fast_total_counts)
        else:
            try:
                del self.signals
            except AttributeError:
                pass

            if self.cache:
                try:
                    del self.incident_specific_flux_signals
                except AttributeError:
                    pass

                for hotRegion in signals: # iterate over hot regions
                    signal = None
                    for component in hotRegion: # add other components
                        try:
                            signal += component
                        except TypeError:
                            signal = component.copy()
                    # cache total hot region signal
                    self.incident_specific_flux_signals = signal

                try:
                    del self.incident_flux_signals
                except AttributeError:
                    pass

                try:
                    self.execute_custom_cache_instructions()
                except NotImplementedError:
                    pass # no custom caching targets

            for hotRegion in signals:
                integrated = None
                for component in hotRegion:
                    temp = energy_integrator(threads,
                                             component,
                                             _np.log10(self._energies),
                                             _np.log10(self._energy_edges))
                    try:
                        integrated += temp
                    except TypeError:
                        integrated = temp

                if self.cache:
                    self.incident_flux_signals = integrated.copy()

                if self._interstellar is not None:
                    self._interstellar(self._energy_mids, integrated)

                self.signals = self._instrument(integrated,
                                                self._input_interval_range,
                                                self._instrument_index_range_channels)

            if self._background is not None:
                try:
                    self._background(self._energy_edges,
                                     self._data.phases)
                except TypeError:
                    print('Error when evaluating the incident background.')
                    raise

                self._background.registered_background = \
                                self._instrument(self._background.incident_background,
                                                 self._input_interval_range,
                                                 self._instrument_index_range_channels)

    @property
    def num_components(self):
        return len(self._signals)

    @property
    def phases(self):
        return [phases.copy() for phases in self._phases]

    @phases.setter
    def phases(self, obj):
        if not isinstance(obj, list):
            obj = [obj]
        self._phases = obj

    @property
    def fast_phases(self):
        return [phases.copy() for phases in self._fast_phases]

    @fast_phases.setter
    def fast_phases(self, obj):
        if not isinstance(obj, list):
            obj = [obj]
        self._fast_phases = obj

    @property
    def energies(self):
        return self._energies

    @energies.setter
    def energies(self, obj):
            self._energies = obj

    @energies.deleter
    def energies(self):
        del self._energies

    @property
    def fast_total_counts(self):
        return tuple(self._fast_total_counts)

    @fast_total_counts.setter
    def fast_total_counts(self, obj):
        try:
            self._fast_total_counts.append(obj)
        except AttributeError:
            self._fast_total_counts = [obj]

    @fast_total_counts.deleter
    def fast_total_counts(self):
        del self._fast_total_counts

    @property
    def store(self):
        return self._cache

    @store.setter
    def store(self, value):
        if isinstance(value, bool):
            self._cache = value
        else:
            raise ValueError('Signal storage requires boolean activation.')

    @property
    def cache(self):
        return self._cache

    @cache.setter
    def cache(self, value):
        if isinstance(value, bool):
            self._cache = value
        else:
            raise ValueError('Signal storage requires boolean activation.')

    @property
    def data(self):
        """ Get the stored data object. """
        return self._data

    @data.setter
    def data(self, data):
        """ Set the data object. """
        if isinstance(data, Data):
                self._data = data
        else:
            raise TypeError('The data object is of an invalid type.')

    @property
    def signals(self):
        """ Get the stored channel-by-channel signal components. """
        return tuple(signal.copy() for signal in self._signals)

    @signals.setter
    def signals(self, obj):
        try:
            self._signals.append(obj)
        except AttributeError:
            self._signals = [obj]

    @signals.deleter
    def signals(self):
        del self._signals

    @property
    def incident_specific_flux_signals(self):
        """ Get the incident signal components. """
        return tuple(s.copy() for s in self._incident_specific_flux_signals)

    @incident_specific_flux_signals.setter
    def incident_specific_flux_signals(self, obj):
        try:
            self._incident_specific_flux_signals.append(obj)
        except AttributeError:
            self._incident_specific_flux_signals = [obj]

    @incident_specific_flux_signals.deleter
    def incident_specific_flux_signals(self):
        del self._incident_specific_flux_signals

    @property
    def incident_flux_signals(self):
        """ Get the incident flux signal components.

        These signals are integrated over a set of energy intervals spanning
        the instrument waveband.

        """
        return tuple(s.copy() for s in self._incident_flux_signals)

    @incident_flux_signals.setter
    def incident_flux_signals(self, obj):
        try:
            self._incident_flux_signals.append(obj)
        except AttributeError:
            self._incident_flux_signals = [obj]

    @incident_flux_signals.deleter
    def incident_flux_signals(self):
        del self._incident_flux_signals

    @property
    def expected_counts(self):
        return self._expected_counts

    @expected_counts.setter
    def expected_counts(self, obj):
        self._expected_counts = obj

    @expected_counts.deleter
    def expected_counts(self):
        del self._expected_counts

    @property
    def shifts(self):
        """ Returns the hot region phase plus the instrument phase-shift."""
        return self._shifts + self['phase_shift']

    @shifts.setter
    def shifts(self, obj):
        if isinstance(obj, _np.ndarray) and len(obj) == len(self._phases):
            self._shifts = obj
        else:
            raise TypeError('Store phase shift parameters as a 1D ndarray.')

    @shifts.deleter
    def shifts(self):
        del self._shifts

    @property
    def background_signal(self):
        """ Get stored background. """
        return self._background_signal

    @background_signal.setter
    def background_signal(self, obj):
        if isinstance(obj, _np.ndarray):
            self._background_signal = obj

    @background_signal.deleter
    def background_signal(self):
        del self._background_signal

    @property
    def caching_target_names(self):
        """ Just return the names of the caching targets. """
        return self._caching_targets

    @property
    def caching_targets(self):
        """ Get a dictionary of model objects for caching.

        Called by the post-processing module.

        :raises AttributeError:
            If a property is not set in methods of a subclass, or if the
            ``self.store`` property is not ``True``.

        """
        try:
            self._caching_targets
        except AttributeError:
            print('Caching targets not declared.')
            raise

        return {target: getattr(self, target) for target in self._caching_targets}

    @caching_targets.setter
    def caching_targets(self, obj):
        if isinstance(obj, list):
            if all(isinstance(o, _six.string_types) for o in obj):
                if all(hasattr(self, o) for o in obj):
                    self._caching_targets = obj
                    return None

        raise ValueError('Invalid caching targets.')

    def execute_custom_cache_instructions(self):
        """ Subclass and overwrite to specify custom cache objects.

        The default cached objects, when ``cache`` mode is activated, are
        handled in the :meth:`~.Signal.register` method.

        """
        raise NotImplementedError('Cache method not implemented.')

    @property
    def loglikelihood(self):
        """ Return the logarithm of the likelihood.

        :raises AttributeError: If property not set in methods of a subclass.

        """
        return self._loglikelihood

    @loglikelihood.setter
    def loglikelihood(self, ll):
        """ Check and store the logarithm of the likelihood. """

        if _np.isnan(ll):
            raise LikelihoodError('Log-likelihood is ``NaN``.')

        if not _np.isfinite(ll):
            self._loglikelihood = -_np.inf
        else:
            self._loglikelihood = ll

    @abstractmethod
    def __call__(self, **kwargs):
        """ Compute the logarithm of the likelihood and store it as a property.

        The keyword arguments currently communicated by an
        :class:`~.Likelihood.Likelihood` instance are as follows.

        :param int threads:
            Number of ``OpenMP`` threads to use for likelihood evaluation.
            This argument can be ignored if not required.

        :param float llzero:
            The minimum log-likelihood setting for MultiNest. Points whose
            log-likelihood is lower than this value are ignored.

        """

    def synthesise(self, phase_shifts, directory, **kwargs):
        """ Synthesise signal data according to the generative model.

        :param iterable phase_shifts:
            Container of phase shift :class:`~.Parameter.Parameter` instances,
            one per hot region, communicated by the likelihood object from
            the star object. The order is equal to the order of the hot
            region objects stored in ``photosphere.hot.objects``.

        :param str directory: Path to directory in which to write synthetic
                              data. It is recommended that the ``prefix`` of
                              the signal appears in the filename.
        :param int threads:
            Number of ``OpenMP`` threads to use for likelihood evaluation.
            This argument can be ignored if not required.

        """
        raise NotImplementedError('Cannot synthesise data.')
    
    @property
    def bolometric_chi2( self ):
        """ Return the bolometric chi2 value for the current likelihood value. """

        # Get the pulse of data and model
        pulse_data = self.data.counts.sum( axis = 0 )
        pulse_model = self.expected_counts.sum( axis = 0 )

        # Compute the chi squared
        chi2 = _np.sum( (pulse_data - pulse_model)**2 / pulse_model )

        return chi2
            


def construct_energy_array(num_energies, signals, max_energy=None):
        """ Construct an array of photon energies for integration.

        :param int num_energies:
            Number of energies, distributed over union of wavebands covered
            by instruments that registered the data signals.

        :param list signals:
            An unordered list of :class:`~.Signal` instances.

        """
        ordered = [] # in waveband upper-limit, highest to lowest
        coverage_gaps = [] # highest to lowest

        # locate coverage gaps if any
        for _ in range(len(signals)):
            # find upper limit in energy from those remaining
            for signal in signals:
                try:
                    MAX
                except NameError:
                    MAX = signal.energy_edges[-1]
                    s = signal

                E = signal.energy_edges[-1]
                if E > MAX:
                    MAX = E
                    s = signal

            ordered.append(s)
            signals.remove(s)

            if len(ordered) > 1:
                for signal in ordered[:-1]:
                    try:
                        MIN
                    except NameError:
                        MIN = signal.energy_edges[0]

                    E = signal.energy_edges[0]
                    if E < MIN:
                        MIN = E

                if MAX < MIN: # MAX from above
                    coverage_gaps.append((MAX, MIN))

            del MAX

        # find global limits
        _signal_max = ordered[0].energy_edges[-1]
        if max_energy is not None and max_energy < _signal_max:
            MAX = max_energy

            # respect maximum energy setting
            _coverage_gaps = []
            for _coverage_gap in coverage_gaps:

                if _coverage_gap[0] < MAX <= _coverage_gap[1]:
                     MAX = _coverage_gap[0]

                if MAX > _coverage_gap[1]:
                    _coverage_gaps.append(_coverage_gap)

            coverage_gaps = _coverage_gaps
        else:
            MAX = _signal_max

        for signal in ordered:
            try:
                MIN
            except NameError:
                MIN = signal.energy_edges[0]

            E = signal.energy_edges[0]
            if E < MIN:
                MIN = E

        interval = _np.log10(MAX) - _np.log10(MIN)

        # account for gaps to conserve total number of energies requested
        for _coverage_gap in coverage_gaps:
            interval -= ( _coverage_gap[1] - _coverage_gap[0] )

        energies = _np.array([])

        # distribute energies over waveband intervals
        for i in range(len(coverage_gaps) + 1):
            if i == 0:
                U = MAX
            else:
                U = coverage_gaps[i-1][0]

            if i == len(coverage_gaps):
                L = MIN
            else:
                L = coverage_gaps[i][1]

            frac = ( _np.log10(U) - _np.log10(L) ) / interval
            num = int( _m.ceil(frac * num_energies) )

            energies = _np.append(energies,
                                  _np.logspace(_np.log10(L), _np.log10(U),
                                  int(num),
                                  base=10.0)[::-1])

        return _np.ascontiguousarray(energies[::-1])<|MERGE_RESOLUTION|>--- conflicted
+++ resolved
@@ -129,13 +129,9 @@
             except AttributeError:
                 print('WARNING : There is no counts in data object. This is normal if you are trying to synthesise data.'
                       'Otherwise something is very wrong and do not continue')
-<<<<<<< HEAD
             self._instrument.trim_response(min_channel, max_channel, tolerance=tolerance)
-=======
-            self._instrument.trim_response(min_channel, max_channel)
->>>>>>> a24a5bb4
             if hasattr(self._instrument, 'pileup'):
-                self._instrument.pileup.instrument.trim_response(min_channel, max_channel)
+                self._instrument.pileup.instrument.trim_response(min_channel, max_channel, tolerance=tolerance)
                 self._instrument.pileup.arf_data = self._instrument.pileup.instrument.ARF
                 self._instrument.pileup.rmf_data = self._instrument.pileup.instrument.RMF
                 self._instrument.pileup.energies = self._instrument.pileup.instrument.energies
