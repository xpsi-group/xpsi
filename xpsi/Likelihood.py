""" Class for managing likelihood function evaluation.

"""

from __future__ import division, print_function

__all__ = ["Likelihood"]

from . import _rank
from . import make_verbose

from .global_imports import *
from . import global_imports

from .Star import Star
from .Pulse import Pulse, LikelihoodError
from .Background import Background
from .Prior import Prior
from .ParameterSubspace import ParameterSubspace
from . import HotRegion
from . import TwoHotRegions
from . import Elsewhere

class Likelihood(ParameterSubspace):
    """ A container for all objects related to likelihood evaluation.

    A collective for objects pertaining to a statistical analysis of
    X-ray pulses. These objects include X-ray data (sub)sets, the model
    instruments used to acquire these data sets, and the model star and
    model backgrounds.

    :param obj star:
        An instance of :class:`~.Star.Star`. This instance is the model star.

    :param list pulses: A list of :class:`~.Pulse.Pulse` instances.

    :param int threads:
        The number of ``OpenMP`` threads to spawn for integration. The default
        number of threads used by low-level integration routines is ``1``. The
        number can be increased if the parallelisation paradigm on a cluster
        is changed such that, e.g., per node there is one thread per CPU,
        instead of one ``OpenMPI`` process. It is recommended that
        :obj:`threads` is ``1``; more threads are useful when performing
        integrals at high resolution, but not necessarily when integrating
        *many* times as when sampling, because the MPI parallelisation
        paradigm is invoked.

    :param float llzero:
        The minimum log-likelihood setting for MultiNest. Points whose
        log-likelihood is lower than this value are ignored, which is useful
        for defining complicated priors.

    :param bool externally_updated:
        Update the parameter values upon call to the likelihood object?
        If so, then pass ``False``. A parameter vector then needs to be passed
        to the likelihood object. Otherwise, safely assume that the
        new parameter values are set externally, e.g., in a prior object
        when inverse sampling the prior for nested sampling.

    """
    def __init__(self, star, pulses,
                 threads = 1, llzero = -1.0e90,
                 externally_updated = False):

        # only one star object for this version
        if not isinstance(star, Star):
            raise TypeError('Invalid type for a Star object.')
        else:
            self._star = star

        if isinstance(pulses, Pulse):
            self._pulses = [pulses]
        else:
            for pulse in pulses:
                if not isinstance(pulse, Pulse):
                    raise TypeError('Invalid type for a pulse object.')
            self._pulses = pulses

        self._do_fast = False

        for photosphere, pulse in zip(star.photospheres, self._pulses):
            try:
                assert photosphere.prefix == pulse.prefix, \
                    'Photosphere and pulse subspaces must have matching \
                     identification prefixes by convention, and also be \
                     have matching orders.'
            except AttributeError:
                pass # no prefixes

            pulse.phases = photosphere.hot.phases_in_cycles

            if photosphere.hot.do_fast:
                pulse.fast_phases = photosphere.hot.fast_phases_in_cycles
                self._do_fast = True

        self.threads = threads

        self.llzero = llzero

        self.externally_updated = externally_updated

        # merge subspaces
        super(Likelihood, self).__init__(self._star, self._pulses)

    @property
    def threads(self):
        """ Get the number of threads spawned for integration. """
        return self._threads

    @threads.setter
    def threads(self, n):
        """ Set the number of threads spawned for integration. """
        try:
            self._threads = int(n)
        except TypeError:
            raise TypeError('Thread number must be an integer.')

    @property
    def do_fast(self):
        """ Does fast mode need to be activated? """
        return self._do_fast

    @property
    def star(self):
        """ Get the instance of :class:`~.Star.Star`. """
        return self._star

    @property
    def pulses(self):
        """ Get the list of :class:`~.Pulse.Pulse` instances. """
        return self._pulses

    @property
    def prior(self):
        return self._prior

    @prior.setter
    def prior(self, obj):
        """ Set the prior object if useful, e.g., in nested sampling.

        :param prior:
            A callable instance of :class:`~.Prior.Prior` which is
            useful for nested sampling if inverse prior sampling
            is not possible or not straightforward. If not ``None``
            (default), the prior is called. If the point lies
            exterior to the prior hypervolume, ensure the callable
            returns minus :obj:`numpy.inf`. The purpose is to mix the
            likelihood function and the prior for definition of
            the prior support. Inverse sampling is
            still performed between hard parameter bounds, or on
            any prior factors not handled in the call method. If the
            (conditional) prior to be evaluated is not uniform,
            return the logarithm of the prior density, which is
            combined with the likelihood evaluation. The likelihood
            is not evaluated if the log-prior is infinite.

        """
        if not isinstance(obj, Prior):
            raise TypeError('The prior object is not an instance of the '
                            'Prior class.')

        self._prior = obj
        self._prior.parameters = self # a reference to the parameter container

    @property
    def llzero(self):
        """ Get the minimum log-likelihood setting passed to MultiNest. """
        return self._llzero

    @llzero.setter
    def llzero(self, value):
        """ Set the minimum log-likelihood that is viewed as zero. """
        try:
            self._llzero = float(value)
        except TypeError:
            raise TypeError('Zero log-likelihood number must be a float.')

    @property
    def random_near_llzero(self):
        """ Get the minimum log-likelihood scaled randomly by up to an
            order of magnitude. """
        return self._llzero * (0.1 + 0.9*_np.random.rand(1))

    @property
    def less_than_llzero(self):
        """ Get a number less than the minimum log-likelihood threshold. """
        return 1.1 * self._llzero

    @property
    def externally_updated(self):
        """ Safely assume parameters are already updated upon call to self? """
        return self._externally_updated

    @externally_updated.setter
    def externally_updated(self, updated):
        if not isinstance(updated, bool):
            raise TypeError('Provide a boolean to define update protocol.')
        self._externally_updated = updated

    @staticmethod
    def _divide(obj, x):
        """ Helper operator to check for compatibility first.

        As an example, if fast mode is activated for some hot region but not
        another, :obj:`obj` would be ``None`` and thus a safeguard is needed.

        """
        if isinstance(obj, _np.ndarray):
            return obj / x
        else:
            return None

    def _driver(self, fast_mode=False, synthesise=False, **kwargs):
        """ Main likelihood evaluation driver routine. """

        self._star.activate_fast_mode(fast_mode)

        star_updated = False

        if self._star.needs_update: # ignore fast parameters in this version
            try:
                if fast_mode or not self._do_fast:
                    fast_total_counts = None
                else:
                    fast_total_counts = tuple(pulse.fast_total_counts for\
                                                        pulse in self._pulses)

                self._star.update(fast_total_counts, self.threads)
            except xpsiError as e:
                if isinstance(e, HotRegion.RayError):
                    print('Warning: HotRegion.RayError raised.')
                elif isinstance(e, Elsewhere.RayError):
                    print('Warning: Elsewhere.RayError raised.')

<<<<<<< HEAD
                print('Parameter vector: ', super(Likelihood,self).__call__())
=======
                print('Parameter vector: ', super(Likelihood,self).__call__()) # decide how to print
>>>>>>> e7ff125b
                return self.random_near_llzero

            for photosphere, pulse in zip(self._star.photospheres, self._pulses):
                try:
                    try:
                        if fast_mode:
                            energies = pulse.fast_energies
                        elif self._do_fast:
                            energies = pulse.energies
                        else:
                            energies = pulse.default_energies
                    except AttributeError:
                        energies = pulse.logspace_energies

                    photosphere.integrate(energies, self.threads)
                except xpsiError as e:
                    try:
                        prefix = ' prefix ' + photosphere.prefix
                    except AttributeError:
                        prefix = ''
                    if isinstance(e, HotRegion.PulseError):
                        print('Warning: HotRegion.PulseError raised for '
                              'photosphere%s.' % prefix)
                    elif isinstance(e, Elsewhere.IntegrationError):
                        print('Warning: Elsewhere.IntegrationError for '
                              'photosphere%s.' % prefix)

                    print('Parameter vector: ', super(Likelihood,self).__call__())
                    return self.random_near_llzero

            star_updated = True

        # fold the pulse through the instrument response
        for pulse, photosphere in zip(self._pulses, self._star.photospheres):
            if star_updated or pulse.needs_update:
                pulse.fold(tuple(
                                 tuple(self._divide(component,
                                                    self._star.spacetime.d_sq)
                                       for component in hot_region)
                                 for hot_region in photosphere.pulse),
                           fast_mode=fast_mode, threads=self.threads)
                refolded = True
            else:
                refolded = False

            if not fast_mode and refolded:
                if synthesise:
                    hot = photosphere.hot
                    pulse.synthesise([h['phase_shift'] for h in hot.objects],
                                     threads=self._threads,
                                     **kwargs)
                else:
                    try:
                        hot = photosphere.hot
                        pulse([h['phase_shift'] for h in hot.objects],
                              threads=self._threads, llzero=self._llzero)
                    except LikelihoodError:
                        try:
                            prefix = ' prefix ' + photosphere.prefix
                        except AttributeError:
                            prefix = ''
                        print('Warning: LikelihoodError raised for '
                              'pulse%s.' % prefix)
                        print('Parameter vector: ', super(Likelihood,self).__call__())
                        return self.random_near_llzero

        return star_updated

    def reinitialise(self):
        """ Reinitialise the likelihood object.

        Useful if some resolution settings in child
        objects were changed (namely, the number of pulse phases) that
        need to be communicated to other child objects.

        """

        self.__init__(self._star,
                      self._pulses,
                      self._threads,
                      self._llzero)

    def __call__(self, p = None, reinitialise = False, force = False):
        """ Evaluate the logarithm of the joint likelihood over all pulsations.

        :param list p: Parameter vector.

        :param optional[bool] reinitialise: Call self.reinitialise()?

        :param optional[bool] force:
            Force complete reevaluation even if some parameters are unchanged.
            To faciliate this, all parameter caches are cleared.

        :returns: The logarithm of the likelihood.

        """
        if reinitialise: # for safety if settings have been changed
            self.reinitialise() # do setup again given exisiting object refs
            self.clear_cache() # clear cache and values
        elif force: # no need to reinitialise, just clear cache and values
            self.clear_cache()

        if not self.externally_updated: # do not safely assume already handled
            if p is None: # expected a vector of values instead of nothing
                raise TypeError('Parameter values have not been updated.')
            super(Likelihood, self).__call__(p) # update free parameters

        if self.needs_update:
            try:
                logprior = self._prior(p) # pass vector just in case wanted
            except AttributeError:
                pass
            else:
                if not _np.isfinite(logprior):
                    # we need to restore due to premature return
                    super(Likelihood, self).__call__(self.cached)
                    return self.less_than_llzero

            if self._do_fast:
                # perform a low-resolution precomputation to direct cell
                # allocation
                x = self._driver(fast_mode=True)
                if not isinstance(x, bool):
                    super(Likelihood, self).__call__(self.cached) # restore
                    return x
                elif x:
                    x = self._driver()
                    if not isinstance(x, bool):
                        super(Likelihood, self).__call__(self.cached) # restore
                        return x
            else:
                x = self._driver()
                if not isinstance(x, bool):
                    super(Likelihood, self).__call__(self.cached) # restore
                    return x

        loglikelihood = 0.0
        for pulse in self._pulses:
            loglikelihood += pulse.loglikelihood

        try:
            return loglikelihood + logprior
        except NameError:
            return loglikelihood

    @make_verbose('Checking likelihood and prior evaluation before '
                  'commencing sampling', 'Checks passed')
    def check(self,
              hypercube_points,
              loglikelihood_call_vals,
              rtol_loglike,
              atol_loglike=0.0,
              logprior_call_vals=None,
              rtol_logprior=None,
              atol_logprior=None,
              physical_points=None):
        """ Perform checks on the likelihood evaluator and the prior density.

        Can be called from :func:`~.Sample.nested` to execute a check before
        automatically commencing a sampling process.

        :param ndarray[n,m] hypercube_points:
            A set of ``n`` points in the unit hypercube, where ``m`` is
            dimensionality (``self.num_params``) of the sampling space -- i.e.,
            of the hypercube. If you want to pass the physical points instead,
            just pass ``None`` here.

        :param optional(ndarray[n,m]) physical_points:
            A set of ``n`` points in the physical parameter space, where
            ``m`` is dimensionality (``self.num_params``) of the sampling space.
            The ``hypercube_points``, if not ``None``, will be ignored.

        """

        try:
            from _np import allclose
        except ImportError:
            yield 'Cannot import ``allclose`` function from NumPy...'
            yield 'Using fallback implementation...'

            def allclose(a, b, rtol, atol, equal_nan=None):
                """ Fallback based on NumPy v1.17. """
                return ~((_np.abs(a - b) > atol + rtol*_np.abs(b)).any())
                #raise NotImplementedError('Implement a fallback.')

        lls = []
        lps = [] if logprior_call_vals is not None else None

        if physical_points is not None:
            physical_points = _np.array(physical_points)

            try:
                if physical_points.ndim > 2:
                    raise AttributeError

                elif physical_points.ndim == 1:
                    physical_points = physical_points.reshape(1,len(physical_points))

            except AttributeError as e:
                e.message = ('Physical points for likelihood check must form '
                             'a numpy.ndarray with at most two dimensions.')
                raise

            if physical_points.shape[1] != len(self):
                raise IndexError('Vector size does not match number of '
                                 'free parameters of likelihood function.')

            _cached = self.externally_updated

            self.externally_updated = False
            for point in physical_points:
                lls.append(self.__call__(point))
                if lps is not None:
                    lps.append(self._prior(point))

            self.externally_updated = _cached
        else:
            hypercube_points = _np.array(hypercube_points)

            try:
                if hypercube_points.ndim > 2:
                    raise AttributeError

                elif hypercube_points.ndim == 1:
                    hypercube_points = hypercube_points.reshape(1,len(hypercube_points))

            except AttributeError as e:
                e.message = ('Unit hypercube points for likelihood check must '
                             'form a numpy.ndarray with at most two dimensions.')
                raise

            if hypercube_points.shape[1] != len(self):
                raise IndexError('Vector size does not match number of '
                                 'free parameters of likelihood function.')

            for point in hypercube_points:
                phys_point = self._prior.inverse_sample(point)
                lls.append(self.__call__(phys_point))
                if lps is not None:
                    lps.append(self._prior(phys_point))

        try:
            proceed = allclose(_np.array(lls),
                               _np.array(loglikelihood_call_vals),
                               rtol=rtol_loglike, atol=atol_loglike,
                               equal_nan=False)
        except Exception as e:
            raise Exception('Log-likelihood value checks failed on process %i '
                            'with exception value: %s' % (_rank, str(e)))
        else:
            if proceed:
                yield 'Log-likelihood value checks passed on root process.'
            else:
                raise ValueError('Log-likelihood value checks failed on process '
                                 '%i' % _rank)

        if lps is not None:
            try:
                proceed = allclose(_np.array(lps),
                                   _np.array(logprior_call_vals),
                                   rtol=rtol_logprior, atol=atol_logprior,
                                   equal_nan=False)
            except Exception as e:
                raise Exception('Log-prior value checks failed on process %i '
                                'with exception value: %s' % (_rank, str(e)))
            else:
                if proceed:
                    yield 'Log-prior value checks passed on root process.'
                else:
                    raise ValueError('Log-prior value checks failed on '
                                     'process %i' % _rank)

    def synthesise(self, p, reinitialise=False, force=False, **kwargs):
        """ Synthesise pulsation data.

        :param list p: Parameter vector.

        :param optional[bool] reinitialise: Call self.reinitialise()?

        :param optional[bool] force:
            Force complete reevaluation even if some parameters are unchanged.

        :param dict kwargs:
            Keyword arguments propagated to custom pulse synthesis methods.
            Examples of such arguments include exposure times or
            required total count numbers (see example notebooks0.

        """
        if reinitialise: # for safety if settings have been changed
            self.reinitialise() # do setup again given exisiting object refs
            self.clear_cache() # clear cache and values
        elif force: # no need to reinitialise, just clear cache and values
            self.clear_cache()

        if not self.externally_updated: # do not safely assume already handled
            if p is None: # expected a vector of values instead of nothing
                raise TypeError('Parameter values have not been updated.')
            super(Likelihood, self).__call__(p) # update free parameters

        if self.needs_update:
            try:
                logprior = self._prior(p) # pass vector just in case wanted
            except AttributeError:
                pass
            else:
                if not _np.isfinite(logprior):
                    # we need to restore due to premature return
                    super(Likelihood, self).__call__(self.cached)
                    return None

            if self._do_fast:
                # perform a low-resolution precomputation to direct cell
                # allocation
                x = self._driver(fast_mode=True)
                if not isinstance(x, bool):
                    super(Likelihood, self).__call__(self.cached) # restore
                    return None
                elif x:
                    x = self._driver(synthesise=True, **kwargs)
                    if not isinstance(x, bool):
                        super(Likelihood, self).__call__(self.cached) # restore
                        return None
            else:
                x = self._driver(synthesise=True, **kwargs)
                if not isinstance(x, bool):
                    super(Likelihood, self).__call__(self.cached) # restore
                    return None<|MERGE_RESOLUTION|>--- conflicted
+++ resolved
@@ -232,11 +232,8 @@
                 elif isinstance(e, Elsewhere.RayError):
                     print('Warning: Elsewhere.RayError raised.')
 
-<<<<<<< HEAD
                 print('Parameter vector: ', super(Likelihood,self).__call__())
-=======
-                print('Parameter vector: ', super(Likelihood,self).__call__()) # decide how to print
->>>>>>> e7ff125b
+
                 return self.random_near_llzero
 
             for photosphere, pulse in zip(self._star.photospheres, self._pulses):
