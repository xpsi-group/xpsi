#cython: cdivision=True
#cython: boundscheck=False
#cython: nonecheck=False
#cython: wraparound=False

"""
This module implements 4 dimensional cubic polynomial Lagrangian interpolation.
Cubic means there are 4 data points in each dimension for which a polynomial 
will be built (https://en.wikipedia.org/wiki/Lagrange_polynomial). We have been
using this specifically for RMPs, which have a 4D atmosphere table.

Functions:
    - init_hot_Num4D: initialize the memory-space that will be used by the 
    variables in the interpolation.
    - free_hot_Num4D: free the memory-space
    - eval_hot_Num4D: computes the 4D interpolatin
    - eval_hot_Num4D_I: wrapper for eval_hot
    - eval_hot_Num4D_Q: wrapper for eval_hot
    - eval_hot_norm_Num4D: any multiplicative normalisation of the output of 
    eval_hot.
    
"""

from libc.math cimport M_PI, sqrt, sin, cos, acos, log10, pow, exp, fabs
from libc.stdio cimport printf, fopen, fclose, fread, FILE
from GSL cimport gsl_isnan, gsl_isinf
from libc.stdlib cimport malloc, free

from xpsi.global_imports import _keV, _k_B, _h_keV

cdef int SUCCESS = 0
cdef int ERROR = 1

cdef double erg = 1.0e-7
cdef double k_B = _k_B
cdef double keV = _keV
cdef double h_keV = _h_keV
cdef double k_B_over_keV = k_B / keV
cdef int VERBOSE = 0

ctypedef struct ACCELERATE:
    size_t **BN		# BN is a pointer to a pointer to a size_t object. 
    # So that allows to create a dynamic 2D array. The array BN will point to 
    # data points of a 4*n interpolation hypercube, where n is the amount of 
    # parameters in the interpolation. BN is later used as an index for node 
    # vals array.
    double **node_vals		# For each BN value, there are two double objects 
    # node_vals. The second one is the next value in the contiguous atmosphere 
    # array.
    double **SPACE		# SPACE are the denominators of the Lagrange 
    # polynomials.
    double **DIFF		# DIFF are the numerators of the Lagrange polynomials.
    double **INTENSITY_CACHE	# Caches intensity values for reuse.
    double **VEC_CACHE		# Cache VEC values for reuse.

# Modify this struct if useful for the user-defined source radiation field.
# Note that the members of DATA will be shared by all threads and are
# statically allocated, whereas the members of ACCELERATE will point to
# dynamically allocated memory, not shared by threads.

ctypedef struct DATA:
    const _preloaded *p 	# _preloaded is a struct defined in preload.pxd
    ACCELERATE acc		# Make ACCELERATE object


cdef void* init_hot_Num4D(size_t numThreads, 
                          const _preloaded *const preloaded) noexcept nogil:
    """
    Initialize data for hot region intensity evaluation in a multi-threaded 
    environment.
    
    User-Modifiable Function:
        The user is free to wrap thread-safe and non-parallel external C 
        routines from an external library. The function body does not 
        necessarily need to be written in Cython, allowing flexibility 
        in integrating external code.
    
    Memory Management:
        This function must match the free management routine `free_hot()` to 
        properly free dynamically allocated memory. Managing memory correctly 
        is the user's responsibility. The function should return NULL if 
        dynamic memory is not required for the model.
    
    Arguments:
        numThreads (size_t): Number of threads for parallel execution.
        preloaded (const _preloaded *const): Preloaded data structure 
        containing model parameters.
    
    Returns:
        void*: Pointer to the dynamically allocated DATA structure.
    
    Attributes:
        noexcept nogil: Indicates that the function does not throw exceptions 
                       and can be executed without the Global Interpreter 
                       Lock (GIL).
    """


    if preloaded == NULL :
        printf("ERROR: The numerical atmosphere data were not preloaded, \
               which are required by this extension.\n")

    cdef DATA *D = <DATA*> malloc(sizeof(DATA))	 # Define DATA object
    D.p = preloaded  # Store preloaded information from function call in DATA 
    # object. See also preload.pyx.
    
    # These BLOCKS are related to the number of interpolation points needed in 
    # a hypercube.
    D.p.BLOCKS[0] = 64
    D.p.BLOCKS[1] = 16
    D.p.BLOCKS[2] = 4

    cdef size_t T, i, j, k, l

    # Prepare memory slots for ACCELERATE object
    D.acc.BN = <size_t**> malloc(numThreads * sizeof(size_t*))
    D.acc.node_vals = <double**> malloc(numThreads * sizeof(double*))
    D.acc.SPACE = <double**> malloc(numThreads * sizeof(double*))
    D.acc.DIFF = <double**> malloc(numThreads * sizeof(double*))
    D.acc.INTENSITY_CACHE = <double**> malloc(numThreads * sizeof(double*))
    D.acc.VEC_CACHE = <double**> malloc(numThreads * sizeof(double*))

    # Allocate memory for each thread, initializing data structures used for 
    # interpolation and caching
    for T in range(numThreads):
        # Allocate memory for base nodes (BN), node values, space differences 
        # (SPACE), and interpolation differences (DIFF)
        D.acc.BN[T] = <size_t*> malloc(D.p.ndims * sizeof(size_t))
        D.acc.node_vals[T] = <double*> malloc(2 * D.p.ndims * sizeof(double))
        D.acc.SPACE[T] = <double*> malloc(4 * D.p.ndims * sizeof(double))  
        # Cubic interpolation: 4 nodes per dimension
        D.acc.DIFF[T] = <double*> malloc(4 * D.p.ndims * sizeof(double))   
        # Cubic interpolation: 4 difference values per dimension
        D.acc.INTENSITY_CACHE[T] = <double*> malloc(256 * sizeof(double)) 
        # Full hypercube: 4^5 = 1024 intensities
        D.acc.VEC_CACHE[T] = <double*> malloc(D.p.ndims * sizeof(double))
        
        # Initialize base nodes and cache for each dimension
        for i in range(D.p.ndims):
<<<<<<< HEAD
            D.acc.BN[T][i] = 0  # Set initial base nodes to zero
            D.acc.VEC_CACHE[T][i] = D.p.params[i][1]  # Initialize with 
            # atmosphere value
            D.acc.node_vals[T][2 * i] = D.p.params[i][1]   # Store current and
            # next atmosphere values as node values
            D.acc.node_vals[T][2 * i + 1] = D.p.params[i][2]
=======
             D.acc.BN[T][i] = 0  # Set initial base nodes to zero
             D.acc.VEC_CACHE[T][i] = D.p.params[i][1]  # Initialize with 
             # atmosphere value
             D.acc.node_vals[T][2 * i] = D.p.params[i][1]   # Store current and
             # next atmosphere values as node values
             D.acc.node_vals[T][2 * i + 1] = D.p.params[i][2]
     
             # Calculate the reciprocal of the difference for Lagrangian 
             # interpolation
             j = 4 * i
             D.acc.SPACE[T][j] = 1.0 / (D.p.params[i][0] - D.p.params[i][1])
             D.acc.SPACE[T][j] /= D.p.params[i][0] - D.p.params[i][2]
             D.acc.SPACE[T][j] /= D.p.params[i][0] - D.p.params[i][3]
>>>>>>> 88016eb1
    
            # Calculate the reciprocal of the difference for Lagrangian 
            # interpolation
            j = 4 * i
            D.acc.SPACE[T][j] = 1.0 / (D.p.params[i][0] - D.p.params[i][1])
            D.acc.SPACE[T][j] /= D.p.params[i][0] - D.p.params[i][2]
            D.acc.SPACE[T][j] /= D.p.params[i][0] - D.p.params[i][3]
   
            D.acc.SPACE[T][j + 1] = 1.0 / (D.p.params[i][1] - D.p.params[i][0])
            D.acc.SPACE[T][j + 1] /= D.p.params[i][1] - D.p.params[i][2]
            D.acc.SPACE[T][j + 1] /= D.p.params[i][1] - D.p.params[i][3]
   
            D.acc.SPACE[T][j + 2] = 1.0 / (D.p.params[i][2] - D.p.params[i][0])
            D.acc.SPACE[T][j + 2] /= D.p.params[i][2] - D.p.params[i][1]
            D.acc.SPACE[T][j + 2] /= D.p.params[i][2] - D.p.params[i][3]
   
            D.acc.SPACE[T][j + 3] = 1.0 / (D.p.params[i][3] - D.p.params[i][0])
            D.acc.SPACE[T][j + 3] /= D.p.params[i][3] - D.p.params[i][1]
            D.acc.SPACE[T][j + 3] /= D.p.params[i][3] - D.p.params[i][2]
   
            D.acc.DIFF[T][j] = D.acc.VEC_CACHE[T][i] - D.p.params[i][1]
            D.acc.DIFF[T][j] *= D.acc.VEC_CACHE[T][i] - D.p.params[i][2]
            D.acc.DIFF[T][j] *= D.acc.VEC_CACHE[T][i] - D.p.params[i][3]
   
            D.acc.DIFF[T][j + 1] = D.acc.VEC_CACHE[T][i] - D.p.params[i][0]
            D.acc.DIFF[T][j + 1] *= D.acc.VEC_CACHE[T][i] - D.p.params[i][2]
            D.acc.DIFF[T][j + 1] *= D.acc.VEC_CACHE[T][i] - D.p.params[i][3]
   
            D.acc.DIFF[T][j + 2] = D.acc.VEC_CACHE[T][i] - D.p.params[i][0]
            D.acc.DIFF[T][j + 2] *= D.acc.VEC_CACHE[T][i] - D.p.params[i][1]
            D.acc.DIFF[T][j + 2] *= D.acc.VEC_CACHE[T][i] - D.p.params[i][3]
   
            D.acc.DIFF[T][j + 3] = D.acc.VEC_CACHE[T][i] - D.p.params[i][0]
            D.acc.DIFF[T][j + 3] *= D.acc.VEC_CACHE[T][i] - D.p.params[i][1]
            D.acc.DIFF[T][j + 3] *= D.acc.VEC_CACHE[T][i] - D.p.params[i][2]
         

    cdef double *address = NULL
    # For the full interpolation hypercube, store all intensities in an array
    # with the right shape, so all values are lookupable later by knowing the 
    # i,j,k,l address.
    for T in range(numThreads):
        for i in range(4):
            for j in range(4):
                for k in range(4):
                    for l in range(4):
                        address = D.p.intensity + (D.acc.BN[T][0] + i) * D.p.S[0]
                        address += (D.acc.BN[T][1] + j) * D.p.S[1]
                        address += (D.acc.BN[T][2] + k) * D.p.S[2]
                        address += D.acc.BN[T][3] + l
                        D.acc.INTENSITY_CACHE[T][i * D.p.BLOCKS[0] + j * D.p.BLOCKS[1] + k * D.p.BLOCKS[2] + l] = address[0]

    # Cast for generalised usage in integration routines
    return <void*> D


cdef int free_hot_Num4D(size_t numThreads, void *const data) noexcept nogil:
    """
    Free dynamically allocated memory associated with hot region data.
    
    This function must match the initialization routine `init_hot()` in terms
    of freeing dynamically allocated memory. It is entirely the user's 
    responsibility to manage memory correctly.
    
    Arguments:
        numThreads (size_t): Number of threads used for parallel execution.
        data (void *const): Pointer to dynamically allocated memory. 
            - The void pointer must be appropriately cast before freeing the 
            memory.
            - Use `free(<void*> data)` only if no memory was dynamically 
            allocated in the function `init_hot()`, as `data` is expected to be
            NULL in this case.
    
    Attributes:
        noexcept nogil: Indicates that the function does not throw exceptions 
                       and can be executed without the Global Interpreter Lock
                       (GIL).
    """

    cdef DATA *D = <DATA*> data

    cdef size_t T

    for T in range(numThreads):
        free(D.acc.BN[T])
        free(D.acc.node_vals[T])
        free(D.acc.SPACE[T])
        free(D.acc.DIFF[T])
        free(D.acc.INTENSITY_CACHE[T])
        free(D.acc.VEC_CACHE[T])

    free(D.acc.BN)
    free(D.acc.node_vals)
    free(D.acc.SPACE)
    free(D.acc.DIFF)
    free(D.acc.INTENSITY_CACHE)
    free(D.acc.VEC_CACHE)
    free(D)

    return SUCCESS


cdef double eval_hot_Num4D(size_t THREAD,
                     double E,
                     double mu,
                     const double *const VEC,
                     void *const data) noexcept nogil:
    """
    Evaluate the intensity of hot regions based on given parameters.
<<<<<<< HEAD
    
=======
   
>>>>>>> 88016eb1
    Cubic polynomial interpolation:
    This function implements cubic polynomial interpolation to improve 
    acceleration properties. Specifically, it avoids recomputing numerical 
    weights or re-reading intensities when not necessary, optimizing 
    performance.
<<<<<<< HEAD
    
=======
   
>>>>>>> 88016eb1
    Arguments:
        THREAD (size_t): Thread ID used for parallel execution.
        E (double): Photon energy in units provided by the integrator. For RMPs
        it is keV. Some conversion is done to match the units in the atmosphere
        table.
        mu (double): Cosine of the ray zenith angle (angle to surface normal).
        VEC (const double *const): Pointer to variables (e.g., temperature in 
<<<<<<< HEAD
         log10 of K, effective gravity log10 of cm/s^2).
        data (void *const): Numerical model data required for intensity 
        evaluation.
            The function must appropriately cast the void pointer for use.
            
    Attributes:
        noexcept nogil: Indicates that the function does not throw exceptions 
                       and can be executed without the Global Interpreter Lock
                       (GIL).
=======
        log10 of K, effective gravity log10 of cm/s^2).
        data (void *const): Numerical model data required for intensity 
        evaluation.
            The function must appropriately cast the void pointer for use.
           
    Attributes:
        noexcept nogil: Indicates that the function does not throw exceptions 
                      and can be executed without the Global Interpreter Lock
                      (GIL).
>>>>>>> 88016eb1
    """
    cdef DATA *D = <DATA*> data

    cdef:
        size_t i = 0, ii
        double I = 0.0, temp
        double *node_vals = D.acc.node_vals[THREAD]
        size_t *BN = D.acc.BN[THREAD]
        double *SPACE = D.acc.SPACE[THREAD]
        double *DIFF = D.acc.DIFF[THREAD]
        double *I_CACHE = D.acc.INTENSITY_CACHE[THREAD]
        double *V_CACHE = D.acc.VEC_CACHE[THREAD]
        double vec[4]
        double E_eff = k_B_over_keV * pow(10.0, VEC[0])
        int update_baseNode[4]
        int CACHE = 0

    vec[0] = VEC[0]
    vec[1] = VEC[1]
    vec[2] = mu
    vec[3] = log10(E / E_eff)

    # Loop through each dimension and update the base node if necessary
    while i < D.p.ndims:
        update_baseNode[i] = 0  # Initialize: no change to base node
    
        # Check if the input value (vec) is smaller than the base node value 
        # (node_vals[2*i]) and the current base node (BN) is not the first (BN 
        # is set to zero in init_hot)
        if vec[i] < node_vals[2 * i] and BN[i] != 0:
            update_baseNode[i] = 1  # Mark the base node for change
    
            # Adjust the base node while the input value remains below the next 
            # base node value
            while vec[i] < D.p.params[i][BN[i] + 1]:
                if BN[i] > 0:  # If not at the first base node, decrement
                    BN[i] -= 1
                elif vec[i] <= D.p.params[i][0]:  # If vec is smaller than the 
                # first parameter value
                    vec[i] = D.p.params[i][0]  # Clamp to the first value
                    break
                elif BN[i] == 0:  # If already at the first base node, no 
                # further adjustment needed
                    break

            # Update node values based on the updated base node (BN). The +1 
            # and +2 ensure that the node values correctly surround the input 
            # value.
            node_vals[2 * i] = D.p.params[i][BN[i] + 1]     
            node_vals[2 * i + 1] = D.p.params[i][BN[i] + 2] 
        
        # Check if the input value (vec) exceeds the upper node value 
        # (node_vals[2 * i + 1]) and the current base node (BN) is not the last
        # one that allows for an update.
        elif vec[i] > node_vals[2 * i + 1] and BN[i] != D.p.N[i] - 4:
            update_baseNode[i] = 1  # Mark the base node for change
        
            # Move the base node up while the input value remains above the 
            # next base node value.
            while vec[i] > D.p.params[i][BN[i] + 2]:
                if BN[i] < D.p.N[i] - 4:  # If not at the last allowed base 
                # node, increment BN.
                    BN[i] += 1
                elif vec[i] >= D.p.params[i][D.p.N[i] - 1]:  # If vec is at the
                # upper limit, clamp it.
                    vec[i] = D.p.params[i][D.p.N[i] - 1]
                    break
                elif BN[i] == D.p.N[i] - 4:  # If at the last base node, stop
                # adjusting.
                    break
        
            # Update node values based on the new base node position.
            node_vals[2 * i] = D.p.params[i][BN[i] + 1]
            node_vals[2 * i + 1] = D.p.params[i][BN[i] + 2]
            
        # Here we avoid extra work with the caching system. We only compute 
        # this if the query value is not the same as the cached value, or more
        # obviously if the base node was changed.
        if V_CACHE[i] != vec[i] or update_baseNode[i] == 1:
            ii = 4*i
            # Go through the work of fetching the numerators. You will need the
            # query value for that.
            DIFF[ii] = vec[i] - D.p.params[i][BN[i] + 1]	
            DIFF[ii] *= vec[i] - D.p.params[i][BN[i] + 2]
            DIFF[ii] *= vec[i] - D.p.params[i][BN[i] + 3]

            DIFF[ii + 1] = vec[i] - D.p.params[i][BN[i]]
            DIFF[ii + 1] *= vec[i] - D.p.params[i][BN[i] + 2]
            DIFF[ii + 1] *= vec[i] - D.p.params[i][BN[i] + 3]

            DIFF[ii + 2] = vec[i] - D.p.params[i][BN[i]]
            DIFF[ii + 2] *= vec[i] - D.p.params[i][BN[i] + 1]
            DIFF[ii + 2] *= vec[i] - D.p.params[i][BN[i] + 3]

            DIFF[ii + 3] = vec[i] - D.p.params[i][BN[i]]
            DIFF[ii + 3] *= vec[i] - D.p.params[i][BN[i] + 1]
            DIFF[ii + 3] *= vec[i] - D.p.params[i][BN[i] + 2]


            V_CACHE[i] = vec[i]	 # Store this input value in the cache for next
            # time so that work can be skipped.


        # For the denominators you have to redo the work only if the basenode 
        # was changed. vec[i] is not present in the denominators.
        if update_baseNode[i] == 1:	
            CACHE = 1  # If the basenode was changed, this is a cache flag 
            # indicating that it is the case, to be used later.
            SPACE[ii] = 1.0 / (D.p.params[i][BN[i]] - D.p.params[i][BN[i] + 1])
            SPACE[ii] /= D.p.params[i][BN[i]] - D.p.params[i][BN[i] + 2]
            SPACE[ii] /= D.p.params[i][BN[i]] - D.p.params[i][BN[i] + 3]

            SPACE[ii + 1] = 1.0 / (D.p.params[i][BN[i] + 1] - 
                                   D.p.params[i][BN[i]])
            SPACE[ii + 1] /= (D.p.params[i][BN[i] + 1] - 
                              D.p.params[i][BN[i] + 2])
            SPACE[ii + 1] /= (D.p.params[i][BN[i] + 1] - 
                              D.p.params[i][BN[i] + 3])

            SPACE[ii + 2] = 1.0 / (D.p.params[i][BN[i] + 2] -
                                   D.p.params[i][BN[i]])
            SPACE[ii + 2] /= (D.p.params[i][BN[i] + 2] - 
                              D.p.params[i][BN[i] + 1])
            SPACE[ii + 2] /= (D.p.params[i][BN[i] + 2] - 
                              D.p.params[i][BN[i] + 3])

            SPACE[ii + 3] = 1.0 / (D.p.params[i][BN[i] + 3] -
                                   D.p.params[i][BN[i]])
            SPACE[ii + 3] /= (D.p.params[i][BN[i] + 3] - 
                              D.p.params[i][BN[i] + 1])
            SPACE[ii + 3] /= (D.p.params[i][BN[i] + 3] -
                              D.p.params[i][BN[i] + 2])

        i += 1	# For each dimension (while loop)
    cdef size_t j, k, l, INDEX, II, JJ, KK
    cdef double *address = NULL
    
    # Combinatorics over nodes of hypercube; weight cgs intensities
    for i in range(4):
        II = i * D.p.BLOCKS[0]
        for j in range(4):
            JJ = j * D.p.BLOCKS[1]
            for k in range(4):
                KK = k * D.p.BLOCKS[2]
                for l in range(4):
                    address = D.p.intensity + (BN[0] + i) * D.p.S[0]
                    address += (BN[1] + j) * D.p.S[1]
                    address += (BN[2] + k) * D.p.S[2]
                    address += BN[3] + l

                    temp = DIFF[i] * DIFF[4 + j] * DIFF[8 + k] * DIFF[12 + l]
                    temp *= (SPACE[i] * SPACE[4 + j] * SPACE[8 + k] * 
                             SPACE[12 + l])
                    INDEX = II + JJ + KK + l
                    if CACHE == 1:
                        I_CACHE[INDEX] = address[0]
                    I += temp * I_CACHE[INDEX]

    if I < 0.0:
        return 0.0
    return I * pow(10.0, 3.0 * vec[0]) # back to units required by integrator, 
    # except normalisation

cdef double eval_hot_norm_Num4D() noexcept nogil:
    """
    Calculate the normalization factor for the source radiation field. The
    normalisation step could be different depending on what is in the
    atmosphere data.
    
    Purpose:
        This function computes a normalization factor for the specific 
        intensity of the source radiation field.
    
    Returns:
        double: Normalization factor for the specific intensity in units of 
                J/cm²/s/keV/steradian.
    
    Attributes:
        noexcept nogil: Indicates that the function does not throw exceptions 
                       and can be executed without the Global Interpreter Lock
                       (GIL).
    """
    return erg / h_keV
<|MERGE_RESOLUTION|>--- conflicted
+++ resolved
@@ -137,28 +137,12 @@
         
         # Initialize base nodes and cache for each dimension
         for i in range(D.p.ndims):
-<<<<<<< HEAD
             D.acc.BN[T][i] = 0  # Set initial base nodes to zero
             D.acc.VEC_CACHE[T][i] = D.p.params[i][1]  # Initialize with 
             # atmosphere value
             D.acc.node_vals[T][2 * i] = D.p.params[i][1]   # Store current and
             # next atmosphere values as node values
             D.acc.node_vals[T][2 * i + 1] = D.p.params[i][2]
-=======
-             D.acc.BN[T][i] = 0  # Set initial base nodes to zero
-             D.acc.VEC_CACHE[T][i] = D.p.params[i][1]  # Initialize with 
-             # atmosphere value
-             D.acc.node_vals[T][2 * i] = D.p.params[i][1]   # Store current and
-             # next atmosphere values as node values
-             D.acc.node_vals[T][2 * i + 1] = D.p.params[i][2]
-     
-             # Calculate the reciprocal of the difference for Lagrangian 
-             # interpolation
-             j = 4 * i
-             D.acc.SPACE[T][j] = 1.0 / (D.p.params[i][0] - D.p.params[i][1])
-             D.acc.SPACE[T][j] /= D.p.params[i][0] - D.p.params[i][2]
-             D.acc.SPACE[T][j] /= D.p.params[i][0] - D.p.params[i][3]
->>>>>>> 88016eb1
     
             # Calculate the reciprocal of the difference for Lagrangian 
             # interpolation
@@ -268,21 +252,13 @@
                      void *const data) noexcept nogil:
     """
     Evaluate the intensity of hot regions based on given parameters.
-<<<<<<< HEAD
-    
-=======
-   
->>>>>>> 88016eb1
+
     Cubic polynomial interpolation:
     This function implements cubic polynomial interpolation to improve 
     acceleration properties. Specifically, it avoids recomputing numerical 
     weights or re-reading intensities when not necessary, optimizing 
     performance.
-<<<<<<< HEAD
-    
-=======
-   
->>>>>>> 88016eb1
+
     Arguments:
         THREAD (size_t): Thread ID used for parallel execution.
         E (double): Photon energy in units provided by the integrator. For RMPs
@@ -290,7 +266,6 @@
         table.
         mu (double): Cosine of the ray zenith angle (angle to surface normal).
         VEC (const double *const): Pointer to variables (e.g., temperature in 
-<<<<<<< HEAD
          log10 of K, effective gravity log10 of cm/s^2).
         data (void *const): Numerical model data required for intensity 
         evaluation.
@@ -300,17 +275,6 @@
         noexcept nogil: Indicates that the function does not throw exceptions 
                        and can be executed without the Global Interpreter Lock
                        (GIL).
-=======
-        log10 of K, effective gravity log10 of cm/s^2).
-        data (void *const): Numerical model data required for intensity 
-        evaluation.
-            The function must appropriately cast the void pointer for use.
-           
-    Attributes:
-        noexcept nogil: Indicates that the function does not throw exceptions 
-                      and can be executed without the Global Interpreter Lock
-                      (GIL).
->>>>>>> 88016eb1
     """
     cdef DATA *D = <DATA*> data
 
