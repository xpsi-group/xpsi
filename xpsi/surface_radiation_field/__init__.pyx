#cython: cdivision=True
#cython: boundscheck=False
#cython: nonecheck=False
#cython: wraparound=False
#cython: embedsignature=True

""" Extensions to compute specific intensities in a local comoving frame.

Overview
--------

We require the surface radiation field model to be implemented in C extensions
to Python if signal computation is to be sufficiently fast. Signal computation
includes:

    * integrating over the image of a star on a distant observer's sky,
      yielding a phase-energy resolved signal for likelihood function
      evaluation;
    * resolving the image of star on a distant observer's sky as a function of
      phase and energy for visualisation purposes, and for more general
      simulation purposes.

The first type of signal computation is enabled by surface discretization,
whilst the latter is enabled via image-plane discretization. For surface
discretization there are several extension modules for users and developers to
work with; ``hot_BB.pyx``, and ``hot_Num4D.pyx`` are the built-in options for
isotropic blackbody radiation field and numerical 4D-interpolation from a preloaded
atmosphere table (they can be selected using appropriate flags when creating
instances of the radiating regions); ``hot_user.pyx`` and ``elsewhere_user.pyx``
are additional extensions which can be replaced by user-developed versions, and
used after re-installing X-PSI (by default they are the same as ``hot_BB.pyx``).
These extension modules contain functions whose bodies enable evaluation of
specific intensities with respect to local comoving frames at the stellar surface.
The ``hot_*.pyx`` modules define the radiation field inside surface hot regions
represented by :class:`~xpsi.HotRegion.HotRegion` instances; however, the same
modules are used by an instance of the :class:`~xpsi.Everywhere.Everywhere` class.
The ``elsewhere_user.pyx`` extension module defines the customized radiation
field *exterior* to the :class:`~xpsi.HotRegion.HotRegion` instances on the surface.
In case no customized module for the exterior surface is needed, the surface
radiation field for exterior surface can be selected from one of the built-in
options for the hot regions.

For image-plane discretization, the ``hot_*.pyx`` extensions define the local
surface radiation field properties with respect to a comoving frame. However,
to compute the variables required by this module to evaluate specific intensity,
another extension module is required with transforms a set of *global*
variables into local variables given spacetime coordinates of an event
belonging to a null geodesic connecting the surface to a radiation-detecting
distant instrument. Users and developers must customize the function bodies
in ``local_variables.pyx`` in order to implement more advanced physics models.

For all of these modules, numerical data can be read from disk to define the
functions for specific intensity evaluation given local variables, and for
transformation of global variables to local variables. A common usage pattern
is to statistically model data assuming some numerical physics model for the
radiation emergent from an atmosphere. Statistical modeling requires many
likelihood function evaluations, and therefore to avoid unnecessarily reading
numerical data from disk every time the likelihood function is called, users
can preload the numerical atmosphere data in an encapsulation Python process
and point to the data structures in memory when computing signals; developers
can develop extension modules to work with preloaded numerical atmosphere data.
When preloading an atmosphere, the number of grid points in each dimension
is dynamically inferred, but the existing source code for multi-dimensional
interpolation (``hot_Num4D.pyx``) is hard-coded for four dimensions. With
development, this can be made more sophisticated.

Developers can contribute extension modules to the
``surface_radiation_field/archive``. Extensions from this archive must replace
the contents of the ``hot_user.pyx``, ``elsewhere_user.pyx``, and ``local_variables.pyx``
modules, adhering to the function prototypes defined in the associated
header files and using existing examples in the archive for guidance.

Use the Python-exposed functions below to test the C implementations of
surface radiation field models.

"""

from cython.parallel cimport *

import numpy as np
cimport numpy as np

from ..global_imports import _keV

cdef double keV = _keV

from .preload cimport (_preloaded,
                       init_preload,
                       free_preload)

from .hot_wrapper cimport (init_hot,
                   eval_hot,
                   eval_hot_I,
                   eval_hot_Q,
                   eval_hot_norm,
                   free_hot)

from .elsewhere_wrapper cimport (init_elsewhere,
                         free_elsewhere,
                         eval_elsewhere,
                         eval_elsewhere_norm)

from .local_variables cimport (storage,
                               HIT_or_MISS,
                               init_local_variables,
                               free_local_variables,
                               eval_local_variables)

from .effective_gravity_universal cimport effectiveGravity

from xpsi.pixelmesh.geometricConfiguration cimport _GEOM

ctypedef void* (*fptr_init)(size_t, const _preloaded *const, size_t) nogil

ctypedef int (*fptr_free)(size_t, void *const) nogil

ctypedef double (*fptr_eval)(size_t,
                             double,
                             double,
                             const double *const,
                             void *const,
                             size_t) nogil

ctypedef double (*fptr_norm)() nogil

def intensity(double[::1] energies,
              double[::1] mu,
              double[:,::1] local_variables,
              atmosphere = None,
<<<<<<< HEAD
              int stokesQ = 0,
              extension = 'hot',
=======
              region_extension = 'hot',
              atmos_extension = "BB",
              beam_opt = 0,
>>>>>>> ed9edf51
              size_t numTHREADS = 1):
    """ Evaluate the photon specific intensity using an extension module.

    The intensities are computed directly from local variable values.

    :param double[::1] energies:
        A 1D :class:`numpy.ndarray` of energies in keV to evaluate photon
        specific intensity at, in the local comoving frame.

    :param double[::1] mu:
        A 1D :class:`numpy.ndarray` of angles at which to evaluate the photon
        specific intensity at. Specifically, the angle is the cosine of the
        angle of the ray direction to the local surface normal, in the local
        comoving frame.

    :param double[:,::1] local_variables:
        A 2D :class:`numpy.ndarray` (with beam_opt=0) or 7D :class:`numpy.ndarray`
        (with beam_opt > 0) of local variables such as temperature, effective gravity,
        and beaming parameters. Rows correspond to the sequence of points in the
        space of energy and angle specified above, and columns contain the
        required variable values, one variable per column, in the expected
        order.

    :param tuple atmosphere:
        A numerical atmosphere preloaded into buffers. The buffers must be
        supplied in an :math:`n`-tuple whose :math:`n^{th}` element is an
        :math:`(n-1)`-dimensional array flattened into a one-dimensional
        :class:`numpy.ndarray`. The first :math:`n-1`
        elements of the :math:`n`-tuple must each be an ordered one-dimensional
        :class:`numpy.ndarray` of parameter values for the purpose of
        multi-dimensional interpolation in the :math:`n^{th}` buffer. The
        first :math:`n-1` elements must be ordered to match the index
        arithmetic applied to the :math:`n^{th}` buffer. An example would be
        ``(logT, logg, mu, logE, buf)``, where:
        ``logT`` is a logarithm of local comoving effective temperature;
        ``logg`` is a logarithm of effective surface gravity;
        ``mu`` is the cosine of the angle from the local surface normal;
        ``logE`` is a logarithm of the photon energy; and
        ``buf`` is a one-dimensional buffer of intensities of size given by
        the product of sizes of the first :math:`n-1` tuple elements.

        It is highly recommended that buffer preloading is used, instead
        of loading from disk in the customisable radiation field extension
        module, to avoid reading from disk for every signal
        (likelihood) evaluation. This can be a non-negligible waste of compute
        resources. By preloading in Python, the memory is allocated and
        references to that memory are not in general deleted until a sampling
        script exits and the kernel stops. The likelihood callback accesses
        the same memory upon each call without I/O.

    :param str region_extension:
        Specify the radiating region extension module to invoke. Options are ``'hot'`` and
        ``'elsewhere'``.

    :param str atmos_extension:
        Used to determine which atmospheric extension to use.
        Options at the moment:
        "BB": Analytical blackbody,
        "Num4D": Numerical atmosphere using 4D-interpolation from the provided
        atmosphere data,
        "user": A user-provided extension which can be set up by replacing the contents of
        the file hot_user.pyx (and elsewhere_user.pyx if needed) and re-installing X-PSI
        (if not changed, "user" is the same as "BB").

    :param int beam_opt:
        Used to determine which atmospheric beaming modification model to use.
        Options at the moment:
        0: No modification (default)
        1: Original*beaming_correction without re-normalization
        2: Original*beaming_correction with analytical re-normalization estimate
        3: Original*beaming_correction with numerical re-normalization

    :param int numTHREADS:
        Number of OpenMP threads to launch.

    :returns:
        A 1D :class:`numpy.ndarray` of the photon specific intensities in
        units of photons/s/keV/cm^2/sr.

    """
    cdef size_t _beam_opt = beam_opt
    cdef size_t _atmos_extension

    cdef fptr_init init_ptr = NULL
    cdef fptr_free free_ptr = NULL
    cdef fptr_eval eval_ptr = NULL
    cdef fptr_norm norm_ptr = NULL

    if region_extension == 'hot':
        init_ptr = init_hot
        free_ptr = free_hot
        eval_ptr = eval_hot
        eval_ptr_I = eval_hot_I
        eval_ptr_Q = eval_hot_Q
        norm_ptr = eval_hot_norm
    elif region_extension == 'elsewhere':
        init_ptr = init_elsewhere
        free_ptr = free_elsewhere
        eval_ptr = eval_elsewhere
        norm_ptr = eval_elsewhere_norm
    else:
        raise ValueError("Region extension module must be 'hot' or 'elsewhere'.")

    # initialise the source radiation field
    cdef _preloaded *preloaded = NULL
    cdef void *data = NULL

    if atmos_extension == "BB":
        _atmos_extension = 1
    elif atmos_extension == "Num4D":
        _atmos_extension = 2
        if atmosphere == None:
            raise ValueError("Atmosphere data must be loaded if using numerical atmosphere extension.")
    elif atmos_extension == "user":
        _atmos_extension = 3
    else:
        raise ValueError("Atmosphere extension module must be 'BB', 'Num4D', or 'user'.")

    if atmosphere:
        preloaded = init_preload(atmosphere)
        data = init_ptr(numTHREADS, preloaded, _atmos_extension)
    else:
        data = init_ptr(numTHREADS, NULL, _atmos_extension)

    cdef double[::1] intensities = np.zeros(energies.shape[0],
                                            dtype = np.double)

    cdef size_t i, T
    cdef signed int ii
    for ii in prange(<signed int>energies.shape[0],
                     nogil = True,
                     schedule = 'static',
                     num_threads = <size_t> numTHREADS,
                     chunksize = 1):

        T = threadid()
        i = <size_t> ii

        if stokesQ == 1:
            intensities[i] = eval_ptr_Q(T,
                                  energies[i],
                                  mu[i],
                                  &(local_variables[i,0]),
                                  data)
        else:

            intensities[i] = eval_ptr_I(T,
                                  energies[i],
                                  mu[i],
                                  &(local_variables[i,0]),
                                  data,
                                  _beam_opt)

        # get photon specific intensity
        intensities[i] *= norm_ptr() / (energies[i] * keV)

    if atmosphere:
        free_preload(preloaded)

    free_ptr(numTHREADS, data)

    return np.asarray(intensities, dtype = np.double, order = 'C')


def intensity_from_globals(double[::1] energies,
                           double[::1] mu,
                           double[::1] colatitude,
                           double[::1] azimuth,
                           double[::1] phase,
                           double[::1] global_variables,
                           double R_eq,
                           double zeta,
                           double epsilon,
                           atmosphere = None,
                           atmos_extension = "BB",
                           size_t numTHREADS = 1):
    """ Evaluate the photon specific intensity using extension modules.

    The local variables are computed from global variables and spacetime
    coordinates of events at the surface.

    :param double[::1] energies:
        A 1D :class:`numpy.ndarray` of energies in keV to evaluate photon
        specific intensity at, in the local comoving frame.

    :param double[::1] mu:
        A 1D :class:`numpy.ndarray` of angles at which to evaluate the photon
        specific intensity at. Specifically, the angle is the cosine of the
        angle of the ray direction to the local surface normal, in the local
        comoving frame.

    :param double[::1] colatitude:
        A 1D :class:`numpy.ndarray` of colatitudes in radians at which to
        evaluate photon specific intensity, in the local comoving frame. This
        is the coordinate of a fixed point relative to a distant static
        observer.

    :param double[::1] azimuth:
        A 1D :class:`numpy.ndarray` of azimuths in radians at which to
        evaluate photon specific intensity, in the local comoving frame. This
        is the coordinate of a fixed point relative to a distant static
        observer.

    :param double[::1] phase:
        A 1D :class:`numpy.ndarray` of rotational phases in radians at which to
        evaluate photon specific intensity, in the local comoving frame. The
        phase describes the rotation of the surface radiation field through
        the fixed points alluded to above. A localised hot region for instance
        rotates so that it's azimuth changes relative to a point with fixed
        azimuth described above. Specifying zero phase means that the intensity
        is evaluated at the fixed points for the initial configuration of the
        hot region (or more general radiation field).

    :param double[::1] global_variables:
        A 1D :class:`numpy.ndarray` of global variables controlling the surface
        radiation field.

    :param double R_eq:
        The equatorial radius in metres. Needed for effective gravity universal
        relation.

    :param double zeta:
        See the :class:`~xpsi.Spacetime` class property. Needed for
        effective gravity universal relation. It is recommended to supply this
        dimensionless variable by using an instance of :class:`~xpsi.Spacetime`.

    :param double epsilon:
        See the :class:`~xpsi.Spacetime` class property. Needed for
        effective gravity universal relation. It is recommended to supply this
        dimensionless variable by using an instance of :class:`~xpsi.Spacetime`.

    :param tuple atmosphere:
        A numerical atmosphere preloaded into buffers. The buffers must be
        supplied in an :math:`n`-tuple whose :math:`n^{th}` element is an
        :math:`(n-1)`-dimensional array flattened into a one-dimensional
        :class:`numpy.ndarray`. The first :math:`n-1`
        elements of the :math:`n`-tuple must each be an ordered one-dimensional
        :class:`numpy.ndarray` of parameter values for the purpose of
        multi-dimensional interpolation in the :math:`n^{th}` buffer. The
        first :math:`n-1` elements must be ordered to match the index
        arithmetic applied to the :math:`n^{th}` buffer. An example would be
        ``(logT, logg, mu, logE, buf)``, where:
        ``logT`` is a logarithm of local comoving effective temperature;
        ``logg`` is a logarithm of effective surface gravity;
        ``mu`` is the cosine of the angle from the local surface normal;
        ``logE`` is a logarithm of the photon energy; and
        ``buf`` is a one-dimensional buffer of intensities of size given by
        the product of sizes of the first :math:`n-1` tuple elements.

        It is highly recommended that buffer preloading is used, instead
        of loading from disk in the customisable radiation field extension
        module, to avoid reading from disk for every signal
        (likelihood) evaluation. This can be a non-negligible waste of compute
        resources. By preloading in Python, the memory is allocated and
        references to that memory are not in general deleted until a sampling
        script exits and the kernel stops. The likelihood callback accesses
        the same memory upon each call without I/O.

    :param str atmos_extension:
        Used to determine which atmospheric extension to use.
        Options at the moment:
        "BB": Analytical blackbody,
        "Num4D": Numerical atmosphere using 4D-interpolation from the provided
        atmosphere data,
        "user": A user-provided extension which can be set up by replacing the contents of
        the file hot_user.pyx (and elsewhere_user.pyx if needed) and re-installing X-PSI
        (if not changed, "user" is the same as "BB").

    :param int numTHREADS:
        Number of OpenMP threads to launch.

    :returns:
        A 1D :class:`numpy.ndarray` of the photon specific intensities in
        units of photons/s/keV/cm^2/sr.

    """
    cdef size_t _atmos_extension
    cdef _GEOM GEOM

    GEOM.R_eq = R_eq
    GEOM.epsilon = epsilon
    GEOM.zeta = zeta

    cdef fptr_init init_ptr = init_hot
    cdef fptr_free free_ptr = free_hot
    cdef fptr_eval eval_ptr = eval_hot
    cdef fptr_norm norm_ptr = eval_hot_norm

    # initialise the source radiation field
    cdef _preloaded *preloaded = NULL
    cdef void *data = NULL

    if atmos_extension == "BB":
        _atmos_extension = 1
    elif atmos_extension == "Num4D":
        _atmos_extension = 2
        if atmosphere == None:
            raise ValueError("Atmosphere data must be loaded if using numerical atmosphere extension.")
    elif atmos_extension == "user":
        _atmos_extension = 3
    else:
        raise ValueError("Atmosphere extension module must be 'BB', 'Num4D', or 'user'.")

    if atmosphere:
        preloaded = init_preload(atmosphere)
        data = init_ptr(numTHREADS, preloaded, _atmos_extension)
    else:
        data = init_ptr(numTHREADS, NULL, _atmos_extension)

    cdef storage *local_vars_buf = init_local_variables(numTHREADS, NULL)

    cdef double[::1] intensities = np.zeros(energies.shape[0],
                                            dtype = np.double)

    cdef size_t i, T
    cdef int HIT
    cdef signed int ii
    for ii in prange(<signed int>energies.shape[0],
                     nogil = True,
                     schedule = 'static',
                     num_threads = <size_t> numTHREADS,
                     chunksize = 1):

        T = threadid()
        i = <size_t> ii

        # check whether finite quantity of radiation emergent from the
        # neighbourhood of the point
        HIT = HIT_or_MISS(colatitude[i],
                          azimuth[i],
                          phase[i],
                          &(global_variables[0]),
                          local_vars_buf)

        if HIT == 1:
            eval_local_variables(colatitude[i],
                                 azimuth[i],
                                 phase[i],
                                 &GEOM,
                                 &(global_variables[0]),
                                 local_vars_buf,
                                 T)

            intensities[i] = eval_ptr(T,
                                      energies[i],
                                      mu[i],
                                      local_vars_buf.local_variables[T],
                                      data,
                                      0)
        else:
            intensities[i] = 0.0

        # get photon specific intensity
        intensities[i] *= norm_ptr() / (energies[i] * keV)

    if atmosphere:
        free_preload(preloaded)

    free_local_variables(numTHREADS, local_vars_buf)
    free_ptr(numTHREADS, data)

    return np.asarray(intensities, dtype = np.double, order = 'C')


def effective_gravity(double[::1] cos_colatitude,
                      double[::1] R_eq,
                      double[::1] zeta,
                      double[::1] epsilon):
    """ Approximate local effective gravity using a universal relation.

    See Morsink et al. (2007), AlGendy & Morsink (2014), and Bogdanov et al.
    (2019, ApJL, 887, L26).

    :param double[::1] cos_colatitude:
        A 1D :class:`numpy.ndarray` of colatitudes, with respect to *a*
        rotational pole, at which to evaluate the local effective gravity.
        on the surface. Specifically, the angle is the cosine of the
        colatitude of the ray direction to the local surface normal, in the
        local comoving frame.

    :param double[::1] R_eq:
        A 1D :class:`numpy.ndarray` of surface coordinate equatorial radii in
        metres.

    :param double[::1] zeta:
        A 1D :class:`numpy.ndarray` of a dimensionless function of stellar
        properties. See :attr:`~xpsi.Spacetime.Spacetime.zeta`.

    :param double[::1] epsilon:
        A 1D :class:`numpy.ndarray` of a dimensionless function of stellar
        properties. See :attr:`~xpsi.Spacetime.Spacetime.epsilon`.

    :returns:
        A 1D :class:`numpy.ndarray` of the logarithms (base 10) of the
        effective gravities in units of cm/s^2.

    """

    cdef double[::1] gravity = np.zeros(cos_colatitude.shape[0],
                                        dtype=np.double)

    cdef unsigned int i

    for i in range(<size_t>gravity.shape[0]):
        gravity[i] = effectiveGravity(cos_colatitude[i],
                                      R_eq[i],
                                      zeta[i],
                                      epsilon[i])

    return np.asarray(gravity, dtype = np.double, order = 'C')<|MERGE_RESOLUTION|>--- conflicted
+++ resolved
@@ -89,7 +89,7 @@
                        free_preload)
 
 from .hot_wrapper cimport (init_hot,
-                   eval_hot,
+                   #eval_hot,
                    eval_hot_I,
                    eval_hot_Q,
                    eval_hot_norm,
@@ -127,14 +127,10 @@
               double[::1] mu,
               double[:,::1] local_variables,
               atmosphere = None,
-<<<<<<< HEAD
               int stokesQ = 0,
-              extension = 'hot',
-=======
               region_extension = 'hot',
               atmos_extension = "BB",
               beam_opt = 0,
->>>>>>> ed9edf51
               size_t numTHREADS = 1):
     """ Evaluate the photon specific intensity using an extension module.
 
@@ -226,7 +222,7 @@
     if region_extension == 'hot':
         init_ptr = init_hot
         free_ptr = free_hot
-        eval_ptr = eval_hot
+        #eval_ptr = eval_hot
         eval_ptr_I = eval_hot_I
         eval_ptr_Q = eval_hot_Q
         norm_ptr = eval_hot_norm
@@ -278,7 +274,8 @@
                                   energies[i],
                                   mu[i],
                                   &(local_variables[i,0]),
-                                  data)
+                                  data,
+                                  _beam_opt)
         else:
 
             intensities[i] = eval_ptr_I(T,
@@ -287,6 +284,13 @@
                                   &(local_variables[i,0]),
                                   data,
                                   _beam_opt)
+
+        #intensities[i] = eval_ptr(T,
+        #                      energies[i],
+        #                      mu[i],
+        #                      &(local_variables[i,0]),
+        #                      data,
+        #                      _beam_opt)
 
         # get photon specific intensity
         intensities[i] *= norm_ptr() / (energies[i] * keV)
@@ -420,7 +424,7 @@
 
     cdef fptr_init init_ptr = init_hot
     cdef fptr_free free_ptr = free_hot
-    cdef fptr_eval eval_ptr = eval_hot
+    cdef fptr_eval eval_ptr = eval_hot_I
     cdef fptr_norm norm_ptr = eval_hot_norm
 
     # initialise the source radiation field
