#cython: cdivision=True
#cython: boundscheck=False
#cython: nonecheck=False
#cython: wraparound=False

from libc.math cimport sqrt, log10, fabs

cdef double c = 2.99792458e8

cdef double effectiveGravity(double mu,
                             double R_eq,
                             double x,
<<<<<<< HEAD
                             double epsilon,
                             int star_shape_ind) nogil:
=======
                             double epsilon) noexcept nogil:
    """
    Calculate the effective surface gravity log-likelihood value based on the approximation from
    AlGendy & Morsink (2014) (see Eq. 21 and Table 5 for coefficient values).

    This function computes the logarithmic surface gravity (log10(g / g0)) for a rotating neutron star,
    incorporating the effects of spin and compactness. The result is expressed in units compatible with
    tabulated atmosphere models.

    :param double mu: 
        The cosine of the colatitude angle (theta). This parameter defines the angular
        position on the star's surface, where mu is between -1 and 1.

    :param double R_eq: 
        The equatorial radius of the star.

    :param double x: 
        The compactness parameter, defined as (G * M) / (R_eq * c**2) (see Eq. 1 or Eq. 9 from 
        Morsink et al. (2007)).

    :param double epsilon: 
        The dimensionless spin parameter, defined as (omega**2 * R_eq**3) / (G * M) (see Eq. 2 or 
        Eq. 10 from Morsink et al. (2007)).

    :return: 
        The effective surface gravities in log10(g*g0). The result is scaled to centimeters (conversion
        factor 2.0 is applied) to match the format used in tabulated atmosphere models.
    :rtype: double
    """
>>>>>>> ebfeb3c2

    cdef:
        double g_0 = x * c * c / (R_eq * sqrt(1.0 - 2.0 * x))
        double esq = epsilon
        double esqsq = epsilon * epsilon
        double c_e = -0.791 + 0.776 * x
        double c_p = 1.138 - 1.431 * x
        double d_e = (-1.315 + 2.431 * x) * esq * x
        double d_p = (0.653 - 2.864 * x) * esq * x
        double d_60 = (13.47 - 27.13 * x) * esq * x
        double f_e = -1.172 * x * esqsq
        double f_p = 0.975 * x * esqsq
        double g = 1.0

    g += (c_e + d_e + f_e) * esq * (1.0 - mu * mu)
    g += (c_p + d_p + f_p - d_60) * esq * mu * mu
    g += d_60 * esq * fabs(mu)

    if(star_shape_ind == 0): #AlGendy & Morsink 2014 oblateness
        return log10(g * g_0) + 2.0
    elif(star_shape_ind == 1): #A spherical star
        return log10(g_0) + 2.0
    else:
        raise TypeError("Invalid star_shape option!")<|MERGE_RESOLUTION|>--- conflicted
+++ resolved
@@ -10,14 +10,12 @@
 cdef double effectiveGravity(double mu,
                              double R_eq,
                              double x,
-<<<<<<< HEAD
                              double epsilon,
-                             int star_shape_ind) nogil:
-=======
-                             double epsilon) noexcept nogil:
+                             int star_shape_ind) noexcept nogil:
     """
     Calculate the effective surface gravity log-likelihood value based on the approximation from
-    AlGendy & Morsink (2014) (see Eq. 21 and Table 5 for coefficient values).
+    AlGendy & Morsink (2014) (see Eq. 21 and Table 5 for coefficient values), or assuming a spherical
+    star.
 
     This function computes the logarithmic surface gravity (log10(g / g0)) for a rotating neutron star,
     incorporating the effects of spin and compactness. The result is expressed in units compatible with
@@ -38,12 +36,14 @@
         The dimensionless spin parameter, defined as (omega**2 * R_eq**3) / (G * M) (see Eq. 2 or 
         Eq. 10 from Morsink et al. (2007)).
 
+    :param int star_shape_ind:
+        An integer flag that corresponds to either an oblate (0) or to a spherical star (1).        
+
     :return: 
         The effective surface gravities in log10(g*g0). The result is scaled to centimeters (conversion
         factor 2.0 is applied) to match the format used in tabulated atmosphere models.
     :rtype: double
     """
->>>>>>> ebfeb3c2
 
     cdef:
         double g_0 = x * c * c / (R_eq * sqrt(1.0 - 2.0 * x))
