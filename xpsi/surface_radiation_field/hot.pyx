#cython: cdivision=True
#cython: boundscheck=False
#cython: nonecheck=False
#cython: wraparound=False

<<<<<<< HEAD
from libc.math cimport M_PI, sqrt, sin, cos, acos, log10, pow, exp, fabs
from libc.stdio cimport printf, fopen, fclose, fread, FILE
from GSL cimport gsl_isnan, gsl_isinf
from libc.stdlib cimport malloc, free
=======
from libc.math cimport exp, pow
from libc.stdio cimport printf
>>>>>>> 4760c728

from xpsi.global_imports import _keV, _k_B

cdef int SUCCESS = 0
cdef int ERROR = 1

cdef double erg = 1.0e-7
cdef double k_B = _k_B
cdef double keV = _keV
cdef double k_B_over_keV = k_B / keV
cdef int VERBOSE = 0

ctypedef struct ACCELERATE:
    size_t **BN                # base node for interpolation
    double **node_vals
    double **SPACE
    double **DIFF
    double **INTENSITY_CACHE
    double **VEC_CACHE

# Modify this struct if useful for the user-defined source radiation field.
# Note that the members of DATA will be shared by all threads and are
# statically allocated, whereas the members of ACCELERATE will point to
# dynamically allocated memory, not shared by threads.

ctypedef struct DATA:
    const _preloaded *p
    ACCELERATE acc

#----------------------------------------------------------------------->>>
# >>> User modifiable functions.
# >>> Note that the user is entirely free to wrap thread-safe and
# ... non-parallel external C routines from an external library.
# >>> Thus the bodies of the following need not be written explicitly in
# ... the Cython language.
#----------------------------------------------------------------------->>>
cdef void* init_hot(size_t numThreads, const _preloaded *const preloaded) nogil:
    # This function must match the free management routine free_hot()
    # in terms of freeing dynamically allocated memory. This is entirely
    # the user's responsibility to manage.
    # Return NULL if dynamic memory is not required for the model

    cdef DATA *D = <DATA*> malloc(sizeof(DATA))
    D.p = preloaded

    D.p.BLOCKS[0] = 4 #64
    #D.p.BLOCKS[1] = 16
    #D.p.BLOCKS[2] = 4

    cdef size_t T, i, j, k, l

    D.acc.BN = <size_t**> malloc(numThreads * sizeof(size_t*))
    D.acc.node_vals = <double**> malloc(numThreads * sizeof(double*))
    D.acc.SPACE = <double**> malloc(numThreads * sizeof(double*))
    D.acc.DIFF = <double**> malloc(numThreads * sizeof(double*))
    D.acc.INTENSITY_CACHE = <double**> malloc(numThreads * sizeof(double*))
    D.acc.VEC_CACHE = <double**> malloc(numThreads * sizeof(double*))

    for T in range(numThreads):
        D.acc.BN[T] = <size_t*> malloc(D.p.ndims * sizeof(size_t))
        D.acc.node_vals[T] = <double*> malloc(2 * D.p.ndims * sizeof(double))
        D.acc.SPACE[T] = <double*> malloc(4 * D.p.ndims * sizeof(double))
        D.acc.DIFF[T] = <double*> malloc(4 * D.p.ndims * sizeof(double))
        D.acc.INTENSITY_CACHE[T] = <double*> malloc(256 * sizeof(double))
        D.acc.VEC_CACHE[T] = <double*> malloc(D.p.ndims * sizeof(double))
        for i in range(D.p.ndims):
        
            #printf("\nDimension: %d \n", <int>i)        
            D.acc.BN[T][i] = 0
            D.acc.VEC_CACHE[T][i] = D.p.params[i][1]
            D.acc.node_vals[T][2*i] = D.p.params[i][1]
            D.acc.node_vals[T][2*i + 1] = D.p.params[i][2]

            #printf("\nParam0: %f \n", D.p.params[i][0])            
            #printf("\nParam1: %f \n", D.p.params[i][1])
            #printf("\nParam2: %f \n", D.p.params[i][2])                                    
            #printf("\nParam3: %f \n", D.p.params[i][3])
            
            j = 4*i

            D.acc.SPACE[T][j] = 1.0 / (D.p.params[i][0] - D.p.params[i][1])
            D.acc.SPACE[T][j] /= D.p.params[i][0] - D.p.params[i][2]
            D.acc.SPACE[T][j] /= D.p.params[i][0] - D.p.params[i][3]

            D.acc.SPACE[T][j + 1] = 1.0 / (D.p.params[i][1] - D.p.params[i][0])
            D.acc.SPACE[T][j + 1] /= D.p.params[i][1] - D.p.params[i][2]
            D.acc.SPACE[T][j + 1] /= D.p.params[i][1] - D.p.params[i][3]

            D.acc.SPACE[T][j + 2] = 1.0 / (D.p.params[i][2] - D.p.params[i][0])
            D.acc.SPACE[T][j + 2] /= D.p.params[i][2] - D.p.params[i][1]
            D.acc.SPACE[T][j + 2] /= D.p.params[i][2] - D.p.params[i][3]

            D.acc.SPACE[T][j + 3] = 1.0 / (D.p.params[i][3] - D.p.params[i][0])
            D.acc.SPACE[T][j + 3] /= D.p.params[i][3] - D.p.params[i][1]
            D.acc.SPACE[T][j + 3] /= D.p.params[i][3] - D.p.params[i][2]

            D.acc.DIFF[T][j] = D.acc.VEC_CACHE[T][i] - D.p.params[i][1]
            D.acc.DIFF[T][j] *= D.acc.VEC_CACHE[T][i] - D.p.params[i][2]
            D.acc.DIFF[T][j] *= D.acc.VEC_CACHE[T][i] - D.p.params[i][3]

            D.acc.DIFF[T][j + 1] = D.acc.VEC_CACHE[T][i] - D.p.params[i][0]
            D.acc.DIFF[T][j + 1] *= D.acc.VEC_CACHE[T][i] - D.p.params[i][2]
            D.acc.DIFF[T][j + 1] *= D.acc.VEC_CACHE[T][i] - D.p.params[i][3]

            D.acc.DIFF[T][j + 2] = D.acc.VEC_CACHE[T][i] - D.p.params[i][0]
            D.acc.DIFF[T][j + 2] *= D.acc.VEC_CACHE[T][i] - D.p.params[i][1]
            D.acc.DIFF[T][j + 2] *= D.acc.VEC_CACHE[T][i] - D.p.params[i][3]

            D.acc.DIFF[T][j + 3] = D.acc.VEC_CACHE[T][i] - D.p.params[i][0]
            D.acc.DIFF[T][j + 3] *= D.acc.VEC_CACHE[T][i] - D.p.params[i][1]
            D.acc.DIFF[T][j + 3] *= D.acc.VEC_CACHE[T][i] - D.p.params[i][2]

    cdef double *address = NULL
    # Cache intensity
    for T in range(numThreads):
        for i in range(4):
            for j in range(4):
                
                address = D.p.I + (D.acc.BN[T][0] + i) * D.p.S[0]
                address += D.acc.BN[T][1] + j

                D.acc.INTENSITY_CACHE[T][i * D.p.BLOCKS[0] + j] = address[0]

    # Cast for generalised usage in integration routines
    #printf("\nDimensions: %d \n", <int>D.p.ndims)
    return <void*> D

<<<<<<< HEAD
=======
    if preloaded != NULL :
        printf("WARNING: Numerical atmosphere data were preloaded, even though those are not used by this atmosphere extension.\n") 
    
    # Return NULL if dynamic memory is not required for the model.
    return NULL
>>>>>>> 4760c728

cdef int free_hot(size_t numThreads, void *const data) nogil:
    # This function must match the initialisation routine init_hot()
    # in terms of freeing dynamically allocated memory. This is entirely
    # the user's responsibility to manage.
    # The void pointer must be appropriately cast before memory is freed --
    # only the user can know this at compile time.
    # Just use free(<void*> data) iff no memory was dynamically
    # allocated in the function:
    #   init_hot()
    # because data is expected to be NULL in this case

    cdef DATA *D = <DATA*> data

    cdef size_t T

    for T in range(numThreads):
        free(D.acc.BN[T])
        free(D.acc.node_vals[T])
        free(D.acc.SPACE[T])
        free(D.acc.DIFF[T])
        free(D.acc.INTENSITY_CACHE[T])
        free(D.acc.VEC_CACHE[T])

    free(D.acc.BN)
    free(D.acc.node_vals)
    free(D.acc.SPACE)
    free(D.acc.DIFF)
    free(D.acc.INTENSITY_CACHE)
    free(D.acc.VEC_CACHE)

    free(D)

    return SUCCESS

#----------------------------------------------------------------------->>>
# >>> Cubic polynomial interpolation.
# >>> Improve acceleration properties... i.e. do not recompute numerical
# ... weights or re-read intensities if not necessary.
#----------------------------------------------------------------------->>>
cdef double eval_hot(size_t THREAD,
                     double E,
                     double mu,
                     const double *const VEC,
                     void *const data) nogil:
    # Arguments:
    # E = photon energy in keV
    # mu = cosine of ray zenith angle (i.e., angle to surface normal)
    # VEC = variables such as temperature, effective gravity, ...
    # data = numerical model data required for intensity evaluation

    # This function must cast the void pointer appropriately for use.
    cdef DATA *D = <DATA*> data

    cdef:
        size_t i = 0, ii
        double I = 0.0, temp
        double *node_vals = D.acc.node_vals[THREAD]
        size_t *BN = D.acc.BN[THREAD]
        double *SPACE = D.acc.SPACE[THREAD]
        double *DIFF = D.acc.DIFF[THREAD]
        double *I_CACHE = D.acc.INTENSITY_CACHE[THREAD]
        double *V_CACHE = D.acc.VEC_CACHE[THREAD]
        double vec[4]
        double E_eff = k_B_over_keV * pow(10.0, VEC[0])
        int update_baseNode[4]
        int CACHE = 0

    #printf("\nVEC[0]: %f \n", VEC[0])

    #vec[0] = VEC[0]
    #vec[1] = VEC[1]
    #vec[2] = mu
    #vec[3] = log10(E / E_eff)
    vec[0] = mu
    vec[1] = log10(E)    
    

    while i < D.p.ndims:
        # if parallel == 31:
        #     printf("\nDimension: %d", <int>i)
        #printf("\nDimensionI: %d \n", <int>i)
        update_baseNode[i] = 0
        if vec[i] < node_vals[2*i] and BN[i] != 0:
            # if parallel == 31:
            #     printf("\nExecute block 1: %d", <int>i)
            update_baseNode[i] = 1
            while vec[i] < D.p.params[i][BN[i] + 1]:
                # if parallel == 31:
                #     printf("\n!")
                #     printf("\nvec i: %.8e", vec[i])
                #     printf("\nBase node: %d", <int>BN[i])
                if BN[i] > 0:
                    BN[i] -= 1
                elif vec[i] <= D.p.params[i][0]:
                    vec[i] = D.p.params[i][0]
                    break
                elif BN[i] == 0:
                    break

            node_vals[2*i] = D.p.params[i][BN[i] + 1]
            node_vals[2*i + 1] = D.p.params[i][BN[i] + 2]

            # if parallel == 31:
            #     printf("\nEnd Block 1: %d", <int>i)

        elif vec[i] > node_vals[2*i + 1] and BN[i] != D.p.N[i] - 4:
            # if parallel == 31:
            #     printf("\nExecute block 2: %d", <int>i)
            update_baseNode[i] = 1
            while vec[i] > D.p.params[i][BN[i] + 2]:
                if BN[i] < D.p.N[i] - 4:
                    BN[i] += 1
                elif vec[i] >= D.p.params[i][D.p.N[i] - 1]:
                    vec[i] = D.p.params[i][D.p.N[i] - 1]
                    break
                elif BN[i] == D.p.N[i] - 4:
                    break

            node_vals[2*i] = D.p.params[i][BN[i] + 1]
            node_vals[2*i + 1] = D.p.params[i][BN[i] + 2]

            # if parallel == 31:
            #     printf("\nEnd Block 2: %d", <int>i)

        # if parallel == 31:
        #     printf("\nTry block 3: %d", <int>i)

        if V_CACHE[i] != vec[i] or update_baseNode[i] == 1:
            # if parallel == 31:
            #     printf("\nExecute block 3: %d", <int>i)
            ii = 4*i
            DIFF[ii] = vec[i] - D.p.params[i][BN[i] + 1]
            DIFF[ii] *= vec[i] - D.p.params[i][BN[i] + 2]
            DIFF[ii] *= vec[i] - D.p.params[i][BN[i] + 3]

            DIFF[ii + 1] = vec[i] - D.p.params[i][BN[i]]
            DIFF[ii + 1] *= vec[i] - D.p.params[i][BN[i] + 2]
            DIFF[ii + 1] *= vec[i] - D.p.params[i][BN[i] + 3]

            DIFF[ii + 2] = vec[i] - D.p.params[i][BN[i]]
            DIFF[ii + 2] *= vec[i] - D.p.params[i][BN[i] + 1]
            DIFF[ii + 2] *= vec[i] - D.p.params[i][BN[i] + 3]

            DIFF[ii + 3] = vec[i] - D.p.params[i][BN[i]]
            DIFF[ii + 3] *= vec[i] - D.p.params[i][BN[i] + 1]
            DIFF[ii + 3] *= vec[i] - D.p.params[i][BN[i] + 2]

            V_CACHE[i] = vec[i]

            # if parallel == 31:
            #     printf("\nEnd block 3: %d", <int>i)

        # if parallel == 31:
        #     printf("\nTry block 4: %d", <int>i)

        if update_baseNode[i] == 1:
            # if parallel == 31:
            #     printf("\nExecute block 4: %d", <int>i)
            CACHE = 1
            SPACE[ii] = 1.0 / (D.p.params[i][BN[i]] - D.p.params[i][BN[i] + 1])
            SPACE[ii] /= D.p.params[i][BN[i]] - D.p.params[i][BN[i] + 2]
            SPACE[ii] /= D.p.params[i][BN[i]] - D.p.params[i][BN[i] + 3]

            SPACE[ii + 1] = 1.0 / (D.p.params[i][BN[i] + 1] - D.p.params[i][BN[i]])
            SPACE[ii + 1] /= D.p.params[i][BN[i] + 1] - D.p.params[i][BN[i] + 2]
            SPACE[ii + 1] /= D.p.params[i][BN[i] + 1] - D.p.params[i][BN[i] + 3]

            SPACE[ii + 2] = 1.0 / (D.p.params[i][BN[i] + 2] - D.p.params[i][BN[i]])
            SPACE[ii + 2] /= D.p.params[i][BN[i] + 2] - D.p.params[i][BN[i] + 1]
            SPACE[ii + 2] /= D.p.params[i][BN[i] + 2] - D.p.params[i][BN[i] + 3]

            SPACE[ii + 3] = 1.0 / (D.p.params[i][BN[i] + 3] - D.p.params[i][BN[i]])
            SPACE[ii + 3] /= D.p.params[i][BN[i] + 3] - D.p.params[i][BN[i] + 1]
            SPACE[ii + 3] /= D.p.params[i][BN[i] + 3] - D.p.params[i][BN[i] + 2]

            # if parallel == 31:
            #     printf("\nEnd block 4: %d", <int>i)

        i += 1

    cdef size_t j, k, l, INDEX, II, JJ, KK
    cdef double *address = NULL
    #printf("\nvec[0]: %f \n", vec[0])
    #printf("\nvec[1]: %f \n", vec[1])            
    # Combinatorics over nodes of hypercube; weight cgs intensities
    for i in range(4):
        II = i * D.p.BLOCKS[0]
        for j in range(4):
            
            address = D.p.I + (BN[0] + i) * D.p.S[0]
            address += BN[1] + j
            
            temp = DIFF[i] * DIFF[4 + j] 
            temp *= SPACE[i] * SPACE[4 + j] 
            INDEX = II + j
                        
            if CACHE == 1:
                I_CACHE[INDEX] = address[0]
            I += temp * I_CACHE[INDEX]

    #if gsl_isnan(I) == 1:
        #printf("\nIntensity: NaN; Index [%d,%d,%d,%d] ",
                #<int>BN[0], <int>BN[1], <int>BN[2], <int>BN[3])

    #printf("\nBase-nodes [%d,%d,%d,%d] ",
                #<int>BN[0], <int>BN[1], <int>BN[2], <int>BN[3])

    #printf("\nI: %f \n", I)
    return I #* pow(10.0, 3.0 * vec[0])


cdef double eval_hot_norm() nogil:
    # Source radiation field normalisation which is independent of the
    # parameters of the parametrised model -- i.e. cell properties, energy,
    # and angle.
    # Writing the normalisation here reduces the number of operations required
    # during integration.
    # The units of the specific intensity need to be J/cm^2/s/keV/steradian.

    return erg / 4.135667662e-18
    
cdef double eval_hot_I(size_t THREAD,
                     double E,
                     double mu,
                     const double *const VEC,
                     void *const data) nogil:
    # Arguments:
    # E = photon energy in keV
    # mu = cosine of ray zenith angle (i.e., angle to surface normal)
    # VEC = variables such as temperature, effective gravity, ...
    # data = numerical model data required for intensity evaluation

    cdef double I = eval_hot(THREAD,E,mu,VEC,data)

    if I < 0.0:
        return 0.0

    return I 
    
    
cdef double eval_hot_Q(size_t THREAD,
                     double E,
                     double mu,
                     const double *const VEC,
                     void *const data) nogil:
    # Arguments:
    # E = photon energy in keV
    # mu = cosine of ray zenith angle (i.e., angle to surface normal)
    # VEC = variables such as temperature, effective gravity, ...
    # data = numerical model data required for intensity evaluation

    return eval_hot(THREAD,E,mu,VEC,data)   
<|MERGE_RESOLUTION|>--- conflicted
+++ resolved
@@ -3,43 +3,19 @@
 #cython: nonecheck=False
 #cython: wraparound=False
 
-<<<<<<< HEAD
-from libc.math cimport M_PI, sqrt, sin, cos, acos, log10, pow, exp, fabs
-from libc.stdio cimport printf, fopen, fclose, fread, FILE
-from GSL cimport gsl_isnan, gsl_isinf
-from libc.stdlib cimport malloc, free
-=======
 from libc.math cimport exp, pow
 from libc.stdio cimport printf
->>>>>>> 4760c728
 
 from xpsi.global_imports import _keV, _k_B
 
 cdef int SUCCESS = 0
-cdef int ERROR = 1
 
 cdef double erg = 1.0e-7
+cdef double Planck_dist_const = 5.040366110812353e22
+
 cdef double k_B = _k_B
 cdef double keV = _keV
 cdef double k_B_over_keV = k_B / keV
-cdef int VERBOSE = 0
-
-ctypedef struct ACCELERATE:
-    size_t **BN                # base node for interpolation
-    double **node_vals
-    double **SPACE
-    double **DIFF
-    double **INTENSITY_CACHE
-    double **VEC_CACHE
-
-# Modify this struct if useful for the user-defined source radiation field.
-# Note that the members of DATA will be shared by all threads and are
-# statically allocated, whereas the members of ACCELERATE will point to
-# dynamically allocated memory, not shared by threads.
-
-ctypedef struct DATA:
-    const _preloaded *p
-    ACCELERATE acc
 
 #----------------------------------------------------------------------->>>
 # >>> User modifiable functions.
@@ -52,101 +28,12 @@
     # This function must match the free management routine free_hot()
     # in terms of freeing dynamically allocated memory. This is entirely
     # the user's responsibility to manage.
-    # Return NULL if dynamic memory is not required for the model
 
-    cdef DATA *D = <DATA*> malloc(sizeof(DATA))
-    D.p = preloaded
-
-    D.p.BLOCKS[0] = 4 #64
-    #D.p.BLOCKS[1] = 16
-    #D.p.BLOCKS[2] = 4
-
-    cdef size_t T, i, j, k, l
-
-    D.acc.BN = <size_t**> malloc(numThreads * sizeof(size_t*))
-    D.acc.node_vals = <double**> malloc(numThreads * sizeof(double*))
-    D.acc.SPACE = <double**> malloc(numThreads * sizeof(double*))
-    D.acc.DIFF = <double**> malloc(numThreads * sizeof(double*))
-    D.acc.INTENSITY_CACHE = <double**> malloc(numThreads * sizeof(double*))
-    D.acc.VEC_CACHE = <double**> malloc(numThreads * sizeof(double*))
-
-    for T in range(numThreads):
-        D.acc.BN[T] = <size_t*> malloc(D.p.ndims * sizeof(size_t))
-        D.acc.node_vals[T] = <double*> malloc(2 * D.p.ndims * sizeof(double))
-        D.acc.SPACE[T] = <double*> malloc(4 * D.p.ndims * sizeof(double))
-        D.acc.DIFF[T] = <double*> malloc(4 * D.p.ndims * sizeof(double))
-        D.acc.INTENSITY_CACHE[T] = <double*> malloc(256 * sizeof(double))
-        D.acc.VEC_CACHE[T] = <double*> malloc(D.p.ndims * sizeof(double))
-        for i in range(D.p.ndims):
-        
-            #printf("\nDimension: %d \n", <int>i)        
-            D.acc.BN[T][i] = 0
-            D.acc.VEC_CACHE[T][i] = D.p.params[i][1]
-            D.acc.node_vals[T][2*i] = D.p.params[i][1]
-            D.acc.node_vals[T][2*i + 1] = D.p.params[i][2]
-
-            #printf("\nParam0: %f \n", D.p.params[i][0])            
-            #printf("\nParam1: %f \n", D.p.params[i][1])
-            #printf("\nParam2: %f \n", D.p.params[i][2])                                    
-            #printf("\nParam3: %f \n", D.p.params[i][3])
-            
-            j = 4*i
-
-            D.acc.SPACE[T][j] = 1.0 / (D.p.params[i][0] - D.p.params[i][1])
-            D.acc.SPACE[T][j] /= D.p.params[i][0] - D.p.params[i][2]
-            D.acc.SPACE[T][j] /= D.p.params[i][0] - D.p.params[i][3]
-
-            D.acc.SPACE[T][j + 1] = 1.0 / (D.p.params[i][1] - D.p.params[i][0])
-            D.acc.SPACE[T][j + 1] /= D.p.params[i][1] - D.p.params[i][2]
-            D.acc.SPACE[T][j + 1] /= D.p.params[i][1] - D.p.params[i][3]
-
-            D.acc.SPACE[T][j + 2] = 1.0 / (D.p.params[i][2] - D.p.params[i][0])
-            D.acc.SPACE[T][j + 2] /= D.p.params[i][2] - D.p.params[i][1]
-            D.acc.SPACE[T][j + 2] /= D.p.params[i][2] - D.p.params[i][3]
-
-            D.acc.SPACE[T][j + 3] = 1.0 / (D.p.params[i][3] - D.p.params[i][0])
-            D.acc.SPACE[T][j + 3] /= D.p.params[i][3] - D.p.params[i][1]
-            D.acc.SPACE[T][j + 3] /= D.p.params[i][3] - D.p.params[i][2]
-
-            D.acc.DIFF[T][j] = D.acc.VEC_CACHE[T][i] - D.p.params[i][1]
-            D.acc.DIFF[T][j] *= D.acc.VEC_CACHE[T][i] - D.p.params[i][2]
-            D.acc.DIFF[T][j] *= D.acc.VEC_CACHE[T][i] - D.p.params[i][3]
-
-            D.acc.DIFF[T][j + 1] = D.acc.VEC_CACHE[T][i] - D.p.params[i][0]
-            D.acc.DIFF[T][j + 1] *= D.acc.VEC_CACHE[T][i] - D.p.params[i][2]
-            D.acc.DIFF[T][j + 1] *= D.acc.VEC_CACHE[T][i] - D.p.params[i][3]
-
-            D.acc.DIFF[T][j + 2] = D.acc.VEC_CACHE[T][i] - D.p.params[i][0]
-            D.acc.DIFF[T][j + 2] *= D.acc.VEC_CACHE[T][i] - D.p.params[i][1]
-            D.acc.DIFF[T][j + 2] *= D.acc.VEC_CACHE[T][i] - D.p.params[i][3]
-
-            D.acc.DIFF[T][j + 3] = D.acc.VEC_CACHE[T][i] - D.p.params[i][0]
-            D.acc.DIFF[T][j + 3] *= D.acc.VEC_CACHE[T][i] - D.p.params[i][1]
-            D.acc.DIFF[T][j + 3] *= D.acc.VEC_CACHE[T][i] - D.p.params[i][2]
-
-    cdef double *address = NULL
-    # Cache intensity
-    for T in range(numThreads):
-        for i in range(4):
-            for j in range(4):
-                
-                address = D.p.I + (D.acc.BN[T][0] + i) * D.p.S[0]
-                address += D.acc.BN[T][1] + j
-
-                D.acc.INTENSITY_CACHE[T][i * D.p.BLOCKS[0] + j] = address[0]
-
-    # Cast for generalised usage in integration routines
-    #printf("\nDimensions: %d \n", <int>D.p.ndims)
-    return <void*> D
-
-<<<<<<< HEAD
-=======
     if preloaded != NULL :
         printf("WARNING: Numerical atmosphere data were preloaded, even though those are not used by this atmosphere extension.\n") 
     
     # Return NULL if dynamic memory is not required for the model.
     return NULL
->>>>>>> 4760c728
 
 cdef int free_hot(size_t numThreads, void *const data) nogil:
     # This function must match the initialisation routine init_hot()
@@ -156,37 +43,13 @@
     # only the user can know this at compile time.
     # Just use free(<void*> data) iff no memory was dynamically
     # allocated in the function:
-    #   init_hot()
+    #   init_local_hot()
     # because data is expected to be NULL in this case
 
-    cdef DATA *D = <DATA*> data
-
-    cdef size_t T
-
-    for T in range(numThreads):
-        free(D.acc.BN[T])
-        free(D.acc.node_vals[T])
-        free(D.acc.SPACE[T])
-        free(D.acc.DIFF[T])
-        free(D.acc.INTENSITY_CACHE[T])
-        free(D.acc.VEC_CACHE[T])
-
-    free(D.acc.BN)
-    free(D.acc.node_vals)
-    free(D.acc.SPACE)
-    free(D.acc.DIFF)
-    free(D.acc.INTENSITY_CACHE)
-    free(D.acc.VEC_CACHE)
-
-    free(D)
+    #printf("\nNo data to be freed.")
 
     return SUCCESS
 
-#----------------------------------------------------------------------->>>
-# >>> Cubic polynomial interpolation.
-# >>> Improve acceleration properties... i.e. do not recompute numerical
-# ... weights or re-read intensities if not necessary.
-#----------------------------------------------------------------------->>>
 cdef double eval_hot(size_t THREAD,
                      double E,
                      double mu,
@@ -198,166 +61,9 @@
     # VEC = variables such as temperature, effective gravity, ...
     # data = numerical model data required for intensity evaluation
 
-    # This function must cast the void pointer appropriately for use.
-    cdef DATA *D = <DATA*> data
+    cdef double temp = k_B_over_keV * pow(10.0, VEC[0])
 
-    cdef:
-        size_t i = 0, ii
-        double I = 0.0, temp
-        double *node_vals = D.acc.node_vals[THREAD]
-        size_t *BN = D.acc.BN[THREAD]
-        double *SPACE = D.acc.SPACE[THREAD]
-        double *DIFF = D.acc.DIFF[THREAD]
-        double *I_CACHE = D.acc.INTENSITY_CACHE[THREAD]
-        double *V_CACHE = D.acc.VEC_CACHE[THREAD]
-        double vec[4]
-        double E_eff = k_B_over_keV * pow(10.0, VEC[0])
-        int update_baseNode[4]
-        int CACHE = 0
-
-    #printf("\nVEC[0]: %f \n", VEC[0])
-
-    #vec[0] = VEC[0]
-    #vec[1] = VEC[1]
-    #vec[2] = mu
-    #vec[3] = log10(E / E_eff)
-    vec[0] = mu
-    vec[1] = log10(E)    
-    
-
-    while i < D.p.ndims:
-        # if parallel == 31:
-        #     printf("\nDimension: %d", <int>i)
-        #printf("\nDimensionI: %d \n", <int>i)
-        update_baseNode[i] = 0
-        if vec[i] < node_vals[2*i] and BN[i] != 0:
-            # if parallel == 31:
-            #     printf("\nExecute block 1: %d", <int>i)
-            update_baseNode[i] = 1
-            while vec[i] < D.p.params[i][BN[i] + 1]:
-                # if parallel == 31:
-                #     printf("\n!")
-                #     printf("\nvec i: %.8e", vec[i])
-                #     printf("\nBase node: %d", <int>BN[i])
-                if BN[i] > 0:
-                    BN[i] -= 1
-                elif vec[i] <= D.p.params[i][0]:
-                    vec[i] = D.p.params[i][0]
-                    break
-                elif BN[i] == 0:
-                    break
-
-            node_vals[2*i] = D.p.params[i][BN[i] + 1]
-            node_vals[2*i + 1] = D.p.params[i][BN[i] + 2]
-
-            # if parallel == 31:
-            #     printf("\nEnd Block 1: %d", <int>i)
-
-        elif vec[i] > node_vals[2*i + 1] and BN[i] != D.p.N[i] - 4:
-            # if parallel == 31:
-            #     printf("\nExecute block 2: %d", <int>i)
-            update_baseNode[i] = 1
-            while vec[i] > D.p.params[i][BN[i] + 2]:
-                if BN[i] < D.p.N[i] - 4:
-                    BN[i] += 1
-                elif vec[i] >= D.p.params[i][D.p.N[i] - 1]:
-                    vec[i] = D.p.params[i][D.p.N[i] - 1]
-                    break
-                elif BN[i] == D.p.N[i] - 4:
-                    break
-
-            node_vals[2*i] = D.p.params[i][BN[i] + 1]
-            node_vals[2*i + 1] = D.p.params[i][BN[i] + 2]
-
-            # if parallel == 31:
-            #     printf("\nEnd Block 2: %d", <int>i)
-
-        # if parallel == 31:
-        #     printf("\nTry block 3: %d", <int>i)
-
-        if V_CACHE[i] != vec[i] or update_baseNode[i] == 1:
-            # if parallel == 31:
-            #     printf("\nExecute block 3: %d", <int>i)
-            ii = 4*i
-            DIFF[ii] = vec[i] - D.p.params[i][BN[i] + 1]
-            DIFF[ii] *= vec[i] - D.p.params[i][BN[i] + 2]
-            DIFF[ii] *= vec[i] - D.p.params[i][BN[i] + 3]
-
-            DIFF[ii + 1] = vec[i] - D.p.params[i][BN[i]]
-            DIFF[ii + 1] *= vec[i] - D.p.params[i][BN[i] + 2]
-            DIFF[ii + 1] *= vec[i] - D.p.params[i][BN[i] + 3]
-
-            DIFF[ii + 2] = vec[i] - D.p.params[i][BN[i]]
-            DIFF[ii + 2] *= vec[i] - D.p.params[i][BN[i] + 1]
-            DIFF[ii + 2] *= vec[i] - D.p.params[i][BN[i] + 3]
-
-            DIFF[ii + 3] = vec[i] - D.p.params[i][BN[i]]
-            DIFF[ii + 3] *= vec[i] - D.p.params[i][BN[i] + 1]
-            DIFF[ii + 3] *= vec[i] - D.p.params[i][BN[i] + 2]
-
-            V_CACHE[i] = vec[i]
-
-            # if parallel == 31:
-            #     printf("\nEnd block 3: %d", <int>i)
-
-        # if parallel == 31:
-        #     printf("\nTry block 4: %d", <int>i)
-
-        if update_baseNode[i] == 1:
-            # if parallel == 31:
-            #     printf("\nExecute block 4: %d", <int>i)
-            CACHE = 1
-            SPACE[ii] = 1.0 / (D.p.params[i][BN[i]] - D.p.params[i][BN[i] + 1])
-            SPACE[ii] /= D.p.params[i][BN[i]] - D.p.params[i][BN[i] + 2]
-            SPACE[ii] /= D.p.params[i][BN[i]] - D.p.params[i][BN[i] + 3]
-
-            SPACE[ii + 1] = 1.0 / (D.p.params[i][BN[i] + 1] - D.p.params[i][BN[i]])
-            SPACE[ii + 1] /= D.p.params[i][BN[i] + 1] - D.p.params[i][BN[i] + 2]
-            SPACE[ii + 1] /= D.p.params[i][BN[i] + 1] - D.p.params[i][BN[i] + 3]
-
-            SPACE[ii + 2] = 1.0 / (D.p.params[i][BN[i] + 2] - D.p.params[i][BN[i]])
-            SPACE[ii + 2] /= D.p.params[i][BN[i] + 2] - D.p.params[i][BN[i] + 1]
-            SPACE[ii + 2] /= D.p.params[i][BN[i] + 2] - D.p.params[i][BN[i] + 3]
-
-            SPACE[ii + 3] = 1.0 / (D.p.params[i][BN[i] + 3] - D.p.params[i][BN[i]])
-            SPACE[ii + 3] /= D.p.params[i][BN[i] + 3] - D.p.params[i][BN[i] + 1]
-            SPACE[ii + 3] /= D.p.params[i][BN[i] + 3] - D.p.params[i][BN[i] + 2]
-
-            # if parallel == 31:
-            #     printf("\nEnd block 4: %d", <int>i)
-
-        i += 1
-
-    cdef size_t j, k, l, INDEX, II, JJ, KK
-    cdef double *address = NULL
-    #printf("\nvec[0]: %f \n", vec[0])
-    #printf("\nvec[1]: %f \n", vec[1])            
-    # Combinatorics over nodes of hypercube; weight cgs intensities
-    for i in range(4):
-        II = i * D.p.BLOCKS[0]
-        for j in range(4):
-            
-            address = D.p.I + (BN[0] + i) * D.p.S[0]
-            address += BN[1] + j
-            
-            temp = DIFF[i] * DIFF[4 + j] 
-            temp *= SPACE[i] * SPACE[4 + j] 
-            INDEX = II + j
-                        
-            if CACHE == 1:
-                I_CACHE[INDEX] = address[0]
-            I += temp * I_CACHE[INDEX]
-
-    #if gsl_isnan(I) == 1:
-        #printf("\nIntensity: NaN; Index [%d,%d,%d,%d] ",
-                #<int>BN[0], <int>BN[1], <int>BN[2], <int>BN[3])
-
-    #printf("\nBase-nodes [%d,%d,%d,%d] ",
-                #<int>BN[0], <int>BN[1], <int>BN[2], <int>BN[3])
-
-    #printf("\nI: %f \n", I)
-    return I #* pow(10.0, 3.0 * vec[0])
-
+    return E * E * E / ( exp(E / temp) - 1.0 )
 
 cdef double eval_hot_norm() nogil:
     # Source radiation field normalisation which is independent of the
@@ -367,36 +73,4 @@
     # during integration.
     # The units of the specific intensity need to be J/cm^2/s/keV/steradian.
 
-    return erg / 4.135667662e-18
-    
-cdef double eval_hot_I(size_t THREAD,
-                     double E,
-                     double mu,
-                     const double *const VEC,
-                     void *const data) nogil:
-    # Arguments:
-    # E = photon energy in keV
-    # mu = cosine of ray zenith angle (i.e., angle to surface normal)
-    # VEC = variables such as temperature, effective gravity, ...
-    # data = numerical model data required for intensity evaluation
-
-    cdef double I = eval_hot(THREAD,E,mu,VEC,data)
-
-    if I < 0.0:
-        return 0.0
-
-    return I 
-    
-    
-cdef double eval_hot_Q(size_t THREAD,
-                     double E,
-                     double mu,
-                     const double *const VEC,
-                     void *const data) nogil:
-    # Arguments:
-    # E = photon energy in keV
-    # mu = cosine of ray zenith angle (i.e., angle to surface normal)
-    # VEC = variables such as temperature, effective gravity, ...
-    # data = numerical model data required for intensity evaluation
-
-    return eval_hot(THREAD,E,mu,VEC,data)   
+    return erg * Planck_dist_const