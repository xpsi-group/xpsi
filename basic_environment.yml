name: xpsi_py3
channels:
  - defaults
dependencies:
  - numpy < 2.0.0
<<<<<<< HEAD
  - cython ~= 3.0.11
  - matplotlib
=======
  - cython ~= 0.29
  - matplotlib >= 3.7.0
>>>>>>> 9f35deea
  - scipy
  - wrapt<|MERGE_RESOLUTION|>--- conflicted
+++ resolved
@@ -3,12 +3,7 @@
   - defaults
 dependencies:
   - numpy < 2.0.0
-<<<<<<< HEAD
   - cython ~= 3.0.11
-  - matplotlib
-=======
-  - cython ~= 0.29
   - matplotlib >= 3.7.0
->>>>>>> 9f35deea
   - scipy
   - wrapt