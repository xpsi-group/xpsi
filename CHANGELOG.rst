History
-------

All notable changes to this project will be documented in this file.

The format is based on
`Keep a Changelog <http://keepachangelog.com/en/1.0.0/>`_
and this project adheres to
`Semantic Versioning <http://semver.org/spec/v2.0.0.html>`_.

.. REMOVE THE DOTS BELOW TO UNCOMMENT
.. ..[Unreleased]
.. ~~~~~~~~~~~~

.. Summary
.. ^^^^^^^

.. Fixed
.. ^^^^^

.. Added
.. ^^^^^

.. Changed
.. ^^^^^^^

.. Deprecated
.. ^^^^^^^^^^

.. Removed
.. ^^^^^^^

.. Attribution
.. ^^^^^^^^^^^

<<<<<<< HEAD
[v3.0.5] - 2025-02-XX
=======
[v3.0.5] - 2025-03-19
>>>>>>> d0ef0435
~~~~~~~~~~~~~~~~~~~~~

Summary
^^^^^^^

<<<<<<< HEAD
* Drawing samples from prior to now use Latin hypercube sampler (LHS) to more uniformly draw samples over high-dimensions.
=======
* Issues with phase bin interpolations were fixed when using the time-invariant version of the Everywhere class.

Fixed
^^^^^^^

* Phase bin interpolations are now skipped if having only one phase bin during the likelihood calculation (``xpsi/likelihoods/default_background_marginalisation.pyx``) or during the data synthesisation (``xpsi/tools/synthesise.pyx``). Previously, these resulted in errors.
>>>>>>> d0ef0435

Changed
^^^^^^^

<<<<<<< HEAD
* `Prior.draw` modified to use `scipy.stats.qmc.LatinHypercube` instead of `numpy.random.rand` for drawing samples from prior distribution.
* `Prior.estimate_hypercube_frac` modified to accept the kwarg `LHS_seed` to enable reproducible LHS.
* `Prior.unit_hypercube_frac` modified to accept the kwarg `LHS_seed` to enable reproducible LHS.
* `NestedSampler.__call__` accepts `LHS_seed` as a kwarg to passs to `Prior.unit_hypercube_frac`
* `examples/examples_fast/Sampling.ipynb`: `runtime_params` includes a fixed `LHS_seed`.
* `examples.examples_fast.Modules.main_IS_likelihood.runtime_params` includes a fixed `LHS_seed`.
* `examples.examples_fast.Modules.main_IS_prior.runtime_params` includes a fixed `LHS_seed`.
* `examples.examples_fast.Modules.main.runtime_params` includes a fixed `LHS_seed`.
* `examples.examples_modeling_tutorial.TestRun_BB.runtime_params` includes a fixed `LHS_seed`.
* `examples.examples_modeling_tutorial.TestRun_Num.runtime_params` includes a fixed `LHS_seed`.
* `examples.examples_modeling_tutorial.TestRun_NumBeam.runtime_params` includes a fixed `LHS_seed`.
* `examples.examples_modeling_tutorial.TestRun_PolNum_split_inference.runtime_params` includes a fixed `LHS_seed`.
=======
* The number of phase bins and leaves are now always forced to 1 if ``time_invariant=True`` is used. The 2D-pulse plotting in Global surface emission -tutorial was updated to account for this.
>>>>>>> d0ef0435

Attribution
^^^^^^^^^^^

<<<<<<< HEAD
Devarshi Choudhury
=======
Christine Kazantsev,
Tuomo Salmi
>>>>>>> d0ef0435


[v3.0.4] - 2025-02-13
~~~~~~~~~~~~~~~~~~~~~

Summary
^^^^^^^

* Updates to the Post-processing tools and documentation.

Fixed
^^^^^^^

* Fixed the Post-processing tutorial to show the correct shaded credible regions (not using the outdated ``shade_root_index`` syntax).

Changed
^^^^^^^

* Posterior predictive error bars were added to the bolometric pulse profile model plot (in ``_residuals.py``).

* Clarified in the Post-processing tutorial that the set parameter bounds must match those used during sampling.

Attribution
^^^^^^^^^^^

Lucien Mauviard,
Christine Kazantsev,
Tuomo Salmi


[v3.0.3] - 2025-01-29
~~~~~~~~~~~~~~~~~~~~~

Summary
^^^^^^^

* `_poisson_likelihood_given_background.pyx` extension can now handle likelihood computation when the model generates phases with 0 counts, and penalizes situations where data has phase-energy bins with 0 counts but the model does not.

Fixed
^^^^^

* Fixes likelihood computation crash (for the Poisson extension) when model predicts phase bin with 0 counts. Previously that would result in an attempt to compute log(0).

Changed
^^^^^^^

* Added conditions to deal with situations involving data counts or model counts being 0 in any phase-energy bin.

Attribution
^^^^^^^^^^^

Devarshi Choudhury,
Tuomo Salmi,
Bas Dorsman


[v3.0.2] - 2025-01-17
~~~~~~~~~~~~~~~~~~~~~

Summary
^^^^^^^

* Everywhere can now be used with ``time_invariant=True`` and a numerical atmosphere model. This would silently bug before.

Fixed
^^^^^

* Fixes silent error resulting in wrong model spectrum when using a numerical atmosphere model with ``Everywhere``.
* Fixes silent error in likelihood computation when ``time_invariant=True`` where likelihood would behave stochastically for fixed parameters.

Changed
^^^^^^^

* Only pass the temperature and effective gravity to the ``_compute_cellParamVecs()`` in ``Everywhere``.
* Added a condition on the number of phase bins of the model (more than 2) to interpolate on data bins.

Attribution
^^^^^^^^^^^

Tuomo Salmi,
Christine Kazantsev,
Lucien Mauviard


[v3.0.1] - 2025-01-16
~~~~~~~~~~~~~~~~~~~~~

Summary
^^^^^^^

* If the prior.call() returns -np.inf because a parameter value outside the allowed prior (multidimensional) interval, the likelihood will now return random_near_llzero rather than less_than_llzero.  

Fixed
^^^^^

* This fixes a problem that we believe used to be rare but was recently occuring quite frequently, where MultiNest gets stuck in an infinite loop. That means runs were still appearing to be running but were actually stuck in an infinite loop state.

Changed
^^^^^^^

* We no longer follow the procedure of point rejection as described in Appendix B.5.3 in Tom Riley's thesis. 
* Instead of outright rejection (in the MultiNest code), points will now be 'weakly' rejected when their loglikelihoods are compared and turn out to be lower than the likelihoods of the current 'good' livepoints.
* The bulk of the work is in the evaluation of the loglikelihoods, which is still being skipped, so rejection after loglikelihood comparison amounts to negligible extra work.
* We have done a few tests of sampling and found no noticeable effects on the posteriors that come out on the other end.
* Just a note, we discussed but will not implement prior limits in the prior.inverse_sample(), since that will be complicated while we do not expect that it speeds us up. One may argue that alternative is a bit cleaner and a more direct way to inform MultiNest not to consider forbidden parameter values.  

Deprecated
^^^^^^^^^^
* likelihood.less_than_llzero()

Removed
^^^^^^^

* likelihood.less_than_llzero()

Attribution
^^^^^^^^^^^

Bas Dorsman,
Mariska Hoogkamer,
Tuomo Salmi


[v3.0.0] - 2024-12-19
~~~~~~~~~~~~~~~~~~~~~

Summary
^^^^^^^

*  This release upgrades X-PSI to be Cython3 compatible and provides many new features and examples, such as UltraNest sampling, Simulation-Based Inference, and reading data and instrument files that are in FITS format. A few deprecated features were also removed.

Fixed
^^^^^

* Fixed Python3.12 related syntax warnings when installing X-PSI were fixed by adding 'r' in front of strings that contain a backslash.

* The default value for ``image_order_limit`` in the module generator was set to match what is said in the docstring (i.e. the default being ``None``).

Added
^^^^^

* Added UltraNest as an example to the modelling tutorial and installation instructions.

* Added some docstrings to  ``mesh_tools.pyx`` and ``effective_gravity_universal.pyx``.

* Added new optional plots for clustering of residuals.

* Added the possibility to print a user-defined credible level.

* Data (event list or spectrum) and responses (RMF, ARF, RSP) can now be loaded from FITS files.

* Added Simulation-Based Inference examples in the documentation, and wrapper class in the utilities.

* Added a new option ``star_shape`` for the Spacetime class to allow pulse calculation and inference with a spherical star (instead of an oblate spheroid).

* Added background, convergence, and "P-P" plots in the Post-processing tutorial.

* Multi-mode plotting was made possible in the corner plots (different modes from a MultiNest run done with ``multimodal=True`` can be now plotted separately).

* Added bolometric pulse and blurring of the residuals options in ``xpsi/PostProcessing/_residual.py``.

* Added a possibility to use a parameter vector instead of a random set of samples in all post-processing functions.

* Added a chi-squared calculation property to the Signal class.

Changed
^^^^^^^

* X-PSI was upgraded to support Cython3 by updating the syntax and the structure of all the Cython files. Installation instructions were also updated. Using Cython3 is now recommended. The code seems to still run also with Cython version 0.29, but its functioning correctly and efficiently is not guaranteed.

* Residual plotting was updated to fix issues when using a logarithmic scale and including channel 0.

* Updated the installation instructions for Helios and Snellius, and updated the example job script.

* The desired precision of credible intervals can now be defined already when loading the runs.

* The Photosphere class atmosphere setter can now load by default atmosphere table files similar to those of NSX model used in NICER analyses (without the need for writing a CustomPhotosphere for this).

* Future plans, publications, etc. were updated in the documentation.

* The counts are **not divided by 2 anymore** for signal plots when 2 cycles are shown. The label was changed to "counts per cycle" to denote this change.

Removed
^^^^^^^

* X-PSI Python 2 documentation (v1.x and earlier) was retired from the main online documentation (but can still be accessed via GitHub).

* Removed the deprecated ``is_secondary`` argument from the HotRegion class. **Note that setting ``is_secondary=True`` has now no effect, and will lead to wrong likelihood values if not replacing it with ``is_antiphased=True``**.

* Removed the ``TwoHotRegions`` class that nobody was known to be using.

Attribution
^^^^^^^^^^^

Devarshi Choudhury,
Bas Dorsman,
Denis Gonzalez-Caniulef,
Sebastien Guillot,
Mariska Hoogkamer,
Daniela Huppenkothen,
Christine Kazantsev,
Yves Kini,
Lucien Mauviard-Haag,
Evert Rol,
Tuomo Salmi,
Pierre Stammler,
Anna Watts


[v2.2.7] - 2024-07-13
~~~~~~~~~~~~~~~~~~~~~

Summary
^^^^^^^

* Fixed a bug, introduced in the accretion disk upgrade in version 2.2.5, when calculating the "Elsewhere" signal. IMPORTANT: Do not use X-PSI versions 2.2.5 or 2.2.6 if including the Elsewhere (i.e. rest of star surface) signal into the analysis!! It can lead to faulty results without warnings/errors.

Fixed
^^^^^

* Fixed a bug in ```xpsi/cellmesh/integrator_for_azimuthal_invariance.pyx``, by changing the "E_electronrest" input parameter back to the original "E_prime" when calling the intensity evaluation for the "elsewhere" contribution of the hot spot surface. The "E_electronrest" parameter should have likely been there only when having the new Num5D atmosphere activated (although it probably would not have worked correctly even in that case). For other atmospheres, no values were assigned to "E_electronrest", and thus intensities were probably calculated for some random energy values from the computer memory.

Attribution
^^^^^^^^^^^

Tuomo Salmi (T.S.)


[v2.2.6] - 2024-07-11
~~~~~~~~~~~~~~~~~~~~~

Summary
^^^^^^^

* Added UltraNest as a sampler. 

Added
^^^^^

* Added ``xpsi.UltranestSampler.py`` which is a wrapper for the UltraNest package.

* Added ``ultranested`` function to ``xpsi.Sample.py`` to select UltraNest as a sampler.

Attribution
^^^^^^^^^^^

Mariska Hoogkamer (M.H.)


[v2.2.5] - 2024-06-17
~~~~~~~~~~~~~~~~~~~~~

Summary
^^^^^^^

* A new accretion disk implentation and another 5D atmosphere interpolation examples were added.

Attribution
^^^^^^^^^^^

Bas Dorsman
Tuomo Salmi


[v2.2.4] - 2024-05-28
~~~~~~~~~~~~~~~~~~~~~

Summary
^^^^^^^

* Likelihood class was modified to allow inference runs with Everywhere objects without re-writing the Likelihood class.

Fixed
^^^^^

* Likelihood class was modified so that it can be directly used also for Everywhere objects (and not only for Hotregion objects). (T.S., Y.G., Y.K)

Attribution
^^^^^^^^^^^

Tuomo Salmi (T.S.),
Ylvie Gerritsma (Y.G.),
Yves Kini (Y.K.)


[v2.2.3] - 2024-05-23
~~~~~~~~~~~~~~~~~~~~~

Summary
^^^^^^^

* A new parameter for the spin axis position angle was added when modelling polarized X-rays. In addition, polarimetry examples were updated and a few bugs in the module generator were fixed.

Fixed
^^^^^

* A bug in the module generator was fixed, so that selecting blackbody atmosphere works correctly. (D.C.)

* A bug in the module generator was fixed, so that not all the parameters are accidentally wrapped. (D.C., L.M.)

Added
^^^^^

* A new parameter called ``spin_axis_position_angle`` was added to the Photosphere class when calculating the pulses using the ``stokes=True`` option. This is the angle between the observer north and the projection of the pulsar rotation axis on the plane of the sky, affecting the observed polarization angle and Stokes parameters. (T.S.)

* An example of using a constant accretion disk background was added in ``xpsi/examples/examples_modeling_tutorial/TestRun_PolNum_split_1spot.py``. (T.S., B.D.)

Attribution
^^^^^^^^^^^

Tuomo Salmi (T.S.),
Bas Dorsman (B.D.),
Devarshi Choudhury (D.C.),
Lucien Mauviard-Haag (L.M.)


[v2.2.2] - 2024-04-26
~~~~~~~~~~~~~~~~~~~~~

Summary
^^^^^^^

* The default imaging extension has been changed from ``uniform.pyx`` to ``PDT_U.pyx`` to avoid the need for X-PSI re-installation when computing neutron star images for different nested models. The tutorials have been updated to account for this change when necessary.

Fixed
^^^^^

* Fixed a bug in ``photosphere.image()`` causing the code crash if not providing the ``sky_map_kwargs`` argument.

* Fixed a bug in ``photosphere.image()`` causing the code crash if setting ``reimage=False`` and trying to plot the skymaps.

Added
^^^^^

* The Global surface emission -tutorial was added back to the documentation pages since it works now.

Changed
^^^^^^^

* The default ``xpsi/surface_radiation_field/local_variables.pyx`` extension is now ``PDT_U.pyx`` instead of ``uniform.pyx``. The former is a more general version of the latter, and also a more general version of ``PST_U.pyx`` and ``two_spots.pyx``. The new default extension can be used to compute neutron star images for all the aforementioned models without re-installing X-PSI. For the simpler models, one can define e.g. the global variable for ceding region size to be zero if no ceding regions exist in the model. The tutorials have been updated to have those variables defined when needed.

* Example scripts updated to have settings more commonly used in NICER analyses (for compactness limits and multiple imaging orders).

Removed
^^^^^^^

* Removed the archived versions of imaging extensions that are not needed anymore.

Attribution
^^^^^^^^^^^

Tuomo Salmi


[v2.2.1] - 2024-04-24
~~~~~~~~~~~~~~~~~~~~~

Summary
^^^^^^^

* Fixes and updates in the projection tool, post-processing, documentation, and example scripts.

Fixed
^^^^^

* A bug in the projection tool for PDT-U model was fixed. (T.S., S.V.)

Added
^^^^^

* Added a keyword argument ``ci_gap`` for ``xpsi/PostProcessing/_corner.py`` that can be used to adjust the vertical space between the reported credible intervals above the contour plots. (T.S.)

Changed
^^^^^^^

* The installation instructions and example job script for Snellius cluster were updated. (T.S., B.D., M.H.)

* Small updates done on the likelihood check and settings used in the fast example scripts. (B.D.)

* Post-processing tutorial updated to account for the changes in the imported example modules. (T.S.)

Attribution
^^^^^^^^^^^

Tuomo Salmi (T.S.),
Serena Vinciguerra (S.V.),
Bas Dorsman (B.D.),
Mariska Hoogkamer (M.H.)


[v2.2.0] - 2024-02-06
~~~~~~~~~~~~~~~~~~~~~

Summary
^^^^^^^

* Modeling polarized X-ray signals has been implemented and examples added for simulating polarized pulses (Stokes parameters) using a couple of different atmosphere options. Support for polarized likelihood calculation has also been included. In addition, new integrators (with and without polarimetry) have been implemented to allow atmosphere interpolations with 5 parameters to be performed in 2 steps.

Added
^^^^^

* Option to calculate and extract all the Stokes I, Q, and U signals as a function of energy and phase. This can be activated if giving ``stokes=True`` as an input parameter (default is ``stokes=False``) when initializing a photosphere object. The computed (photosphere) stokes signals can then be obtained using the ``signal``, ``signalQ``, and ``signalU`` functions of the Photosphere class. For using Stokes signals in the likelihood calculation, a separate signal object of the Signal class needs to be created for each Stokes signal so that the type of the signal is specified using a ``stokes`` input argument. A list of all the signals can be then given to the likelihood object when initializing it. (T.S.)

* Polarized alternatives for integrators in ``xpsi/cellmesh/integratorIQU_...``, which include the transportation of polarization angle from the star to the observer using the formalism of `Loktev et al. (2020) <https://doi.org/10.1051/0004-6361/202039134>`_. These are used when setting ``stokes=True`` as instructed above. (T.S.)

* A new "split" integrator in ``xpsi/cellmesh/``, which allows atmosphere interpolations with 5 parameters to be performed in 2 steps: first interpolating 3 parameters that do not vary within the hot region (creating a 2D data set) and then interpolating in 2D for each photon energy and emission angle. This can be activated by giving ``split=True`` (default is ``split=False``) input parameter when initializing a hotregion object. Setting ``split=True`` will automatically determine also the atmosphere option. (B.D.)

* New atmosphere options in ``xpsi/cellmesh/surface_radiation_field/``. See the docstring of the HotRegion class for all the options. (B.D., T.S.)

* Polarization tutorial to the documentation pages. (T.S.)

* Example scripts for calculating polarized pulses in ``examples/examples_modeling_tutorial/`` using either an analytical polarized burst atmosphere (``TestRun_Pol.py``) or a numerical 5D atmosphere model (``TestRun_PolNum_split_1spot.py`` or ``TestRun_PolNum_split_inference.py``). (T.S.)

* Example scripts for combining X-PSI to `ixpeobssim <https://github.com/lucabaldini/ixpeobssim>`_ for simulating polarized X-ray observations in ``examples/examples_modeling_tutorial/ixpeobssim/``. See instructions in the documentation. (T.S.)

Changed
^^^^^^^

* To allow modeling of all Stokes parameters, no error is anymore raised if the data have negative values in ``xpsi/Data.py``. (T.S.)

* No error is anymore raised in ``xpsi/Data.py`` if setting the first and last energy channel to be the same channel. (T.S.)

Attribution
^^^^^^^^^^^

Tuomo Salmi (T.S.),
Bas Dorsman (B.D.)


[v2.1.2] - 2024-02-05
~~~~~~~~~~~~~~~~~~~~~

Summary
^^^^^^^

* Updates and fixes were done to background marginalisation, post-processing, and module generator routines.

Added
^^^^^

* Added error messages in the background marginalisation if providing a background support that does not fulfill the documented requirements (T.S.).

Fixed
^^^^^

* Fixed the sometimes incorrect value of the factor (``B_for_integrand``) that should ensure that the exponent in the likelihood integrand is at some point unity within the integration domain in ``xpsi/likelihoods/default_background_marginalisation.pyx``. This was not always working when the background bounds were based both on the user-given bounds and on the default bounds leading to numerical problems in the integration and unnecessarily bad likelihood values in some example cases. Now ``B_for_integrand`` is forced to be within the integration limits (T.S.).

* Fixed module imports in ``xpsi/module_generator.py`` (D.C., T.S.).

* Fixed the background support upper limit zero replacements to work even when all the highest energy channels have zero background in ``xpsi/module_generator.py`` (T.S., S.V.).

Changed
^^^^^^^

* Changed ``xpsi/PostProcessing/_metadata.py`` so that ``None`` can be given as truth value for a parameter, which is not wanted to be shown in a corner plot (T.S., Y.K.).

Attribution
^^^^^^^^^^^

Tuomo Salmi (T.S.),
Devarshi Choudhury (D.C.),
Serena Vinciguerra (S.V.),
Yves Kini (Y.K.)


[v2.1.1] - 2023-11-10
~~~~~~~~~~~~~~~~~~~~~

Summary
^^^^^^^

* Updates and fixes done to post-processing, synthesise, and module generator routines.

Added
^^^^^

* An option ``show_vband`` added to the CornerPlotter class allowing to choose how many colored vertical bands are shown in the corner plots (Y.K., T.S., S.G).

* Options ``xticks`` and ``yticks`` added in ``xpsi/PostProcessing/_signalplot.py`` to adjust the axis ticks and tick labels in signal plots for post-processing (T.S.).

* Examples of the new features added to the Post-processing tutorial (T.S.).

Fixed
^^^^^

* Displaying the credible intervals for all plotted posteriors fixed to work for multiple models and not only for multiple runs. The argument ``credible_interval_1d_all_show`` needs to be ``True`` to use this functionality (Y.K., T.S.).

* Corrected a deprecated version of numpy float in ``xpsi/PostProcessing/_corner.py`` (M.H.).

* Synthesise function in ``xpsi/Likelihood.py`` forced to always use the given parameters and produce synthetic data regardless of other settings. (T.S.).

* Prior probability values prevented from being exactly zero (or negative) for KL-divergence calculation and avoiding thus infinite values for the reported KL-divergence estimates (T.S.).

* Module generator fixed to work with the current version of X-PSI and tutorial updated (T.S., D.C).

Changed
^^^^^^^

* The 1D credible intervals for all the plotted posteriors are now always calculated (and saved if ``annotate_credible_interval=True``), even though not choosing to show all of them in a corner plot (Y.K).

Attribution
^^^^^^^^^^^

Tuomo Salmi (T.S.),
Yves Kini (Y.K.),
Sebastien Guillot (S.G.),
Devarshi Choudhury (D.C.),
Mariska Hoogkamer (M.H.)


[v2.1.0] - 2023-09-08
~~~~~~~~~~~~~~~~~~~~~

Summary
^^^^^^^

* Atmosphere switching implemented without need for re-installing X-PSI for different atmosphere extensions. **Note that old scripts using the numerical atmosphere extension need to be slightly modified (see Deprecated below).**

Added
^^^^^

* Atmosphere extension flag ``atm_ext`` that can be used to select the wanted atmosphere extension (for an instance of HotRegion, Elsewhere, or Everywhere class). The default option is a blackbody atmosphere, but a numerical atmosphere extension can be switched by setting ``atm_ext="Num4D"``.

* Beaming modification flag ``beam_opt`` (an integer) that can be used to select the wanted atmospheric beaming correction model for an instance of HotRegion or Everywhere class (not implemented to Elsewhere currently). The default option is no modification. See the docstring for HotRegion class for other options.

* Extra atmosphere extension ``xpsi/surface_radiation_field/hot_user.pyx`` that can be replaced with a user-modified atmosphere model before (re-)installing X-PSI. This model can then be used by setting ``atm_ext="user"`` allowing still the possibility to use the other built-in options without re-installing X-PSI.

* Options to switch atmosphere extension and beaming option in the surface radiation field tools (``xpsi/surface_radiation_field/__init__.pyx``).

Changed
^^^^^^^

* Documentation, tutorials, and example scripts updated for using the new atmosphere switching (except ``xpsi/module_generator.py``).

Deprecated
^^^^^^^^^^

* The previous way of installing X-PSI with different atmosphere extensions has been deprecated. **To use the old python scripts (files usually named as `main.py`) to run X-PSI with numerical atmosphere setup, one needs to add `atm_ext="Num4D"` as an input parameter for all the relevant HotRegion/Elsewhere/Everywhere objects.**

Removed
^^^^^^^

* Archived versions of atmosphere extensions that are not needed anymore.

Attribution
^^^^^^^^^^^

Tuomo Salmi,
Bas Dorsman,
Sebastien Guillot


[v2.0.3] - 2023-07-11
~~~~~~~~~~~~~~~~~~~~~

Summary
^^^^^^^

* Updates and bug fixes in post-processing.

Fixed
^^^^^

* Fixed a bug when defining ``param_plot_lims`` in ``xpsi/PostProcessing/_corner.py`` caused by ``tight_gap_fraction`` being only defined in the customized GetDist version that is not used anymore. That parameter is now defined in X-PSI instead (T.S., Y.K., S.G.).

* Fixed a bug when combining multiple runs in ``xpsi/PostProcessing/_runs.py``, which caused the combination sometimes fail since PolyChord (instead of MultiNest) default was used for the initial live point likelihoods in dead-birth files. This bug appeared after switching to use a non-customized version of NestCheck (after X-PSI version 2.0.0). Now the newest NestCheck version allows to change this value, and this change is now done within X-PSI. If trying to use an older NestCheck version, an error is raised (T.S., Y.K.).

* Fixed the hyphens in the file names in ``xpsi/PostProcessing/_backends.py`` when reading MultiNest output files with the newest NestCheck version from GitHub, although trying still to read the filenames also with the older syntax to allow older NestCheck versions for other things than combining runs (T.S.).

Added
^^^^^

* Added a keyword argument in ``xpsi/PostProcessing/_corner.py`` to allow user to define the decimal precisions for all the credible intervals printed in the figures (T.S.).

* Added a photosphere setter in ``xpsi/Star.py`` which should allow producing residual and signal plots for models with multiple photosphere objects as explained in ``https://github.com/xpsi-group/xpsi/issues/304`` (Y.K, T.S.).

* Added minor ticks back to corner plots in ``xpsi/PostProcessing/_corner.py``. Previously, these ticks were produced by the customized older GetDist version (T.S.).

Attribution
^^^^^^^^^^^

Tuomo Salmi,
Yves Kini,
Sebastien Guillot


[v2.0.2] - 2023-06-09
~~~~~~~~~~~~~~~~~~~~~

Summary
^^^^^^^

* More numerical problems in likelihood computation were fixed for cases with zero counts. These fixes seem not to have any effect on the current examples, but for data with zero counts at some energy channels, more parameter vectors can now have acceptable likelihoods.

Fixed
^^^^^

* Several numerical issues in ``xpsi/likelihoods/default_background_marginalisation.pyx`` for a given energy channel:

* Prevented the upper limit of the background from becoming negative if using the semi-bounded option of the background support and having both zero modeled and observed counts at all phases.

* Prevented the lower limit (and the initial guess) of the background from becoming negative if having zero observed counts at all phases but non-zero modeled counts at some phases.

* Prevented division by zero when estimating the standard deviation for the background that maximizes the likelihood in the case of zero observed counts at all phases but non-zero modeled counts at some phases.

Attribution
^^^^^^^^^^^

Tuomo Salmi


[v2.0.1] - 2023-04-25
~~~~~~~~~~~~~~~~~~~~~

Summary
^^^^^^^

* Numerical problems in likelihood computation were fixed for cases with zero counts, preventing also the code from being incorrectly optimized on Intel CPUs when using Intel compilers (producing incorrect GSL integration results and likelihoods). For the tested cases, the effect of these fixes seems non-detectable for the results in the systems where the optimization was already working correctly. In addition, a likelihood check was added as a part of continuous integration tests.

Fixed
^^^^^

* Treatment of the special cases in the likelihood computation in ``xpsi/likelihoods/default_background_marginalisation.pyx`` was changed so that taking the logarithm of zero is not allowed anymore. Previously, that could happen if the modelled counts were zero, but the observed counts were not. In addition, in case they both are zero, we now add 0 (i.e., log(1)) to the log-likelihood, instead of 1 added before. (T.S., E.R., M.H.)

Added
^^^^^
* Continuous integration test for checking the likelihood (T.S.)

Attribution
^^^^^^^^^^^

Tuomo Salmi,
Evert Rol,
Martin Heemskerk


[v2.0.0] - 2023-02-16
~~~~~~~~~~~~~~~~~~~~~

Summary
^^^^^^^

* This major release migrates X-PSI from Python2 (X-PSI v1.2.1 or lower) to Python3 (X-PSI v2.0 and higher), with corresponding updates and improvements to all documentation and tutorials.

Fixed
^^^^^

* Debugging projection tool

Added
^^^^^

* Multi-version documentation so that users can view documentation/tutorials for either Python2 or Python3 (with warning on main page)
* Post-processing - adding names of parameters across diagonal in corner plots
* Extra yticks options for plotting functions in the tutorials
* `--noopenmp` install option for Mac Users
* Added option to fix the random seed for the synthetic data generation in Python3 version.
* Added option to plot y-axis in the residuals in a user selected scale (e.g., either log or lin).

Changed
^^^^^^^

* Modified all X-PSI routines to work in Python3.
* General Documentation (Applications, Team and Acknowledgements, Citation, Future pages) updated for both Python2 and Python3 documentation branches.
* Installation and tutorial pages modified for Python3.
* Module generator updated for Python3 and documentation added.
* Projection tool updated for Python3 and documentation added.
* Github actions modified to work in Python3.
* Github actions modified to use mamba with install commands on one line to improve speed.
* Updated references in the documentation and tutorial notebooks.
* CustomInstrument channel_edges argument now changed to mandatory in tutorial notebooks and examples.
* X-PSI Postprocessing now supports up-to-date versions of NestCheck and GetDist.
* Specified the integer types to be always size_t in Cython files in those integer comparisons that raised warnings for different signedness of integers.
* The JOSS paper has been updated to link to published version.
* A final Python2 release of X-PSI (v1.2.2) was created in the Python2 branch to match the JOSS publication.

Deprecated
^^^^^^^^^^

* The Python2 version of X-PSI (v1.2.2) is now considered deprecated, although documentation and tutorials are still available.

Removed
^^^^^^^

* Removed requirement of FFMPEG for Animations in tutorials.
* Suppressed printf() statements from c code in tutorial notebooks.

Attribution
^^^^^^^^^^^

Devarshi Choudhury,
Bas Dorsman,
Sebastien Guillot,
Daniela Huppenkothen,
Yves Kini,
Tuomo Salmi,
Serena Vinciguerra,
Anna Watts


[v1.2.1] - 2022-12-12
~~~~~~~~~~~~~~~~~~~~~

Summary
^^^^^^^

* Hard upper bound for temperature increased from 7.0 to 7.6, allowed user an option to adjust when the exact likelihood calculation is skipped because of too bright signal, and license information updated.

Changed
^^^^^^^

* Strict bounds for temperature changed in ``xpsi/HotRegion.py``, ``xpsi/Everywhere.py``, and ``xpsi/xpsi/Elsewhere.py`` to allow analysis for hotter neutron stars.

* Added mention in ``xpsi/HotRegion.py``, ``xpsi/Everywhere.py``, and ``xpsi/xpsi/Elsewhere.py`` that the user should set the parameter bounds to be within the values given in the numerical atmosphere table.

* Added a new input parameter ``slim`` to ``xpsi/likelihoods/default_background_marginalisation.pyx``, which can be used to adjust when the exact likelihood calculation is skipped because of the signal being too bright compared to the data. The default value of this parameter is set to the same value as in the code before (20.0).

* Made the warning in synthesise function in ``xpsi/Likelihood.py`` more accurate.

* Fetched the prior to likelihood object in ``examples/examples_fast/Synthetic_data.ipynb`` to make sure prior bounds are checked when synthesising data.

* License of X-PSI was changed from MIT to GPLv3.

Attribution
^^^^^^^^^^^

Tuomo Salmi,
Yves Kini,
Sebastien Guillot,
Anna Watts


[v1.2.0] - 2022-12-05
~~~~~~~~~~~~~~~~~~~~~

Summary
^^^^^^^

* Included a new numerical atmosphere extension in a ``xpsi/surface_radiation_field/archive/hot/`` directory allowing freedom in the predicted atmospheric beaming pattern.

Added
^^^^^

* ``xpsi/surface_radiation_field/archive/hot/numerical_fbeam.pyx``: New numerical atmosphere extension with additional beaming parameters.

* ``examples/examples_modeling_tutorial/TestRun_NumBeam.py``: An example run using the new atmosphere extension.

* ``examples/examples_modeling_tutorial/modules``: Additional modules (e.g. a CustomHotRegion) needed by the new example run.

Changed
^^^^^^^

* ``Setup.py`` file changed to include the option for installing with new atmosphere extension.

* Documentation page for "Example script and modules" updated to include the new example. 

Attribution
^^^^^^^^^^^

Tuomo Salmi


[v1.1.0] - 2022-11-14
~~~~~~~~~~~~~~~~~~~~~

Summary
^^^^^^^

* Additional tools included in a ``xpsi/utilities`` directory for plotting hot regions on a sphere and performing importance sampling in X-PSI. Documentation for these tools is to be appended later. In addition, the internet documentation compilation was automated using GitHub actions for every merged pull request.

Added
^^^^^

* ``xpsi/utilities/ProjectionTool.py``: Tool for projecting hot regions.

* ``xpsi/utilities/ImportanceSample.py``: Tool for calling X-PSI importance sampling.

Changed
^^^^^^^

* ``Setup.py`` file changed to include the new utilities directory.

* Documentation is now compiled automatically using ``.github/workflows/build_docs.yml`` every time merging a pull request into the main branch.

Attribution
^^^^^^^^^^^

Serena Vinciguerra,
Daniela Huppenkothen,
Tuomo Salmi,
Devarshi Choudhury


[v1.0.0] - 2022-09-26
~~~~~~~~~~~~~~~~~~~~~

Summary
^^^^^^^

* This major release contains minor bug fixes, improved error messages, as well as improved documentation and tutorials (jupyter notebooks).  This release coincided with the submission of an X-PSI article to the `Journal of Open Source Software <https://joss.theoj.org/>`_


Fixed
^^^^^

Added
^^^^^

* A modification of the ``setup.py`` with flags (``--NumHot`` and ``--NumElse``) now facilitates switching between surface emission models.

* The post-processing module has now an option to show the credible intervals of each parameter and run (above the 1D distribution of the corner plot) when multiple runs are plotted in the same figure (but not working for multiple models yet). The appropriate tutorial notebook is also provided.

* Some unit tests and continuous integration.

* A tutorial landing page and a link to a dedicated Zenodo repository for large files needed to run the tutorials. 

Changed
^^^^^^^

* The general documentation has been improved, reorganized and clarified.  More details are provided for the installation, locally and on HPC systems.

* The messages of several possible errors have been clarified and detailed to help the user resolve them.

* A small modification now allows production runs without importing matplotlib.

* All tutorials have been updated and improved.

Deprecated
^^^^^^^^^^

Removed
^^^^^^^

* Method ``fixed_spin`` of ``spacetime.py`` module.  A spacetime with fixed spin can be created by specifying a spin frequency ``value`` and omitting the spin frequency ``bounds``

Attribution
^^^^^^^^^^^

Devarshi Choudhury,
Bas Dorsman,
Sebastien Guillot,
Daniela Huppenkothen,
Yves Kini,
Tuomo Salmi,
Serena Vinciguerra,
Anna Watts

[v0.7.12] - 2022-09-15
~~~~~~~~~~~~~~~~~~~~~~~~~~

Summary
^^^^^^^

* Since version 0.7.11. a few changes have been made including updates to the documentation and the handling of numerical problems in ray tracing. The latter fix can potentially have a small effect on the calculated pulse profiles and likelihood values for some parameter vectors, but according to testing that effect is very minor at most.


Fixed
^^^^^

* Numerical problem in  ``xpsi/cellmesh/rays.pyx`` for certain paramaters causing sporadic warnings in later computation. This is prevented by allowing small rounding errors when checking if sin_alpha parameter is unity, and in case NaNs still occur, replacing them with zero (T.S.).

* Comment about returned variables updated to include the best-fitting background limited by the support in ``xpsi/likelihoods/default_background_marginalisation.pyx`` (T.S.).

* The photosphere object validity check in ``xpsi/Star.py`` which incorrectly failed if all photosphere parameters were fixed (D.C., Y.K., T.S.).

Added
^^^^^

* Added more information and warnings about about switching between the blackbody and numerical atmosphere extensions in the documentation for Installation, Surface radiation field tools and (FA)Q pages. Added also a links to the Zenodo publication of Riley+2021 from where the numerical atmosphere data can be obtained (T.S.).

* Added a new kwargs ("prior_samples_fnames") used in ``xpsi/PostProcessing/_corner.py`` to allow user to set the name of file from where the prior samples are read/saved (T.S.).

* Added comments about the new kwargs (introduced already in version 0.7.11) in the function descriptions used in ``xpsi/PostProcessing/_corner.py`` visible also for the documentation (T.S.).

* Added an option to force update ``xpsi/Star.py`` to avoid errors, for example, when all paremeters are fixed and X-PSI thinks otherwise that updating can be skipped (T.S., D.C., Y.K.).

* Added options allowing the user to truly force update the likelihood in ``xpsi/Likelihood.py`` and avoid errors caused by the automatic need-update-checks not working for all the possible cases. Added also an error message suggesting to use those options if the usual "AttributeError: 'CustomSignal' object has no attribute '_loglikelihood'" would be encountered (T.S.).

Changed
^^^^^^^

Deprecated
^^^^^^^^^^

Removed
^^^^^^^

Attribution
^^^^^^^^^^^

* Tuomo Salmi (T.S.), Devarshi Choudhury (D.C.), and Yves Kini (Y.K.)


[v0.7.11] - 2022-08-22
~~~~~~~~~~~~~~~~~~~~~~

Summary
^^^^^^^

* Since version 0.7.10, a few bugs have been fixed in the module generator, error handling and postprocessing. Also, new error/warning messages are given if trying to use wrong atmosphere extension. In addition, some improvements have also been added to the postprocessing (possibility to e.g. save and read the drawn priors to produce corner plots much faster), without mentioning them in the documentation yet.


Fixed
^^^^^

* Bug in ``xpsi/EnsembleSampler.py`` when initializing walkers. Need to use "self._prior" instead of "prior" (Y.K.).

* Bug (typo) in ``xpsi/PostProcessing/_pulse.py`` when plotting the true signal. Need to use "component" instead of "eomponent" (G.L.).

* Several bugs (typos) in ``xpsi/PostProcessing/_spectrum.py`` when plotting the true signal (T.S., G.L.).

* Issues with ``xpsi/PostProcessing/_corner.py`` not being able to plot the cross hairs for true parameter values in the corner plot if only a subset of model parameters chosen for the figure (T.S., Y.K.).

* Error handling in ``xpsi/Signal.py`` when the number of event data channels does not match the number of the instrument data channels (S.G.).

* Fixed reference to incident_background in the modeling tutorial (B.D.).

* Several bug fixes in ``xpsi/module_generator.py`` (D.C.).

Added
^^^^^

* Added a warning message in the blackbody atmosphere extension  ``xpsi/surface_radiation_field/hot.pyx`` if providing numerical atmosphere data (T.S.).

* Added an error message in the numerical atmosphere extension  ``xpsi/surface_radiation_field/archive/hot/numerical.pyx`` before a segmentation fault error caused by not loading the numerical atmosphere data (T.S.).

* Added a warning when trying to synthetize data in ``xpsi/Likelihood.py`` with input parameters outside of the defined prior bounds, finishing without errors but with no data produced (Y.K. & T.S.).

* Added option for the user to set the line colors for different runs in ``xpsi/PostProcessing/_corner.py`` using kwargs (T.S.).

* Added possibility to save and read the previously drawn prior samples in ``xpsi/PostProcessing/_corner.py`` using "force_draw" kwargs (T.S.).

* Added possibility to plot the priors only for the first run in ``xpsi/PostProcessing/_corner.py`` using "priors_identical" kwargs, if known that priors are the same for all runs (T.S.).

* Saved credible intervals in numerical format that can be accessed after plotting the corner plot (see "val_cred" in ``xpsi/PostProcessing/_corner.py`` and ``xpsi/PostProcessing/_postprocessor.py``) (Y.K., T.S.).

Changed
^^^^^^^

Deprecated
^^^^^^^^^^

Removed
^^^^^^^

Attribution
^^^^^^^^^^^

* Tuomo Salmi (T.S.), Yves Kini (Y.K.), Devarshi Choudhury (D.C.), Bas Dorsman (B.D.), Gwénaël Loyer (G.L.), and Sebastien Guillot (S.G.)


[v0.7.10] - 2022-02-10
~~~~~~~~~~~~~~~~~~~~~~

Summary
^^^^^^^

* Since version 0.7.9, several bugs have been fixed. For example, fixing the double counting of the second component of a dual temperature region when caching turned on. Also, documentation and example scripts have been updated.


Fixed
^^^^^

* Bug in ``xpsi/Signal.py`` when looping over dual temperature components while using caching (D.C., T.S, S.V.). 

* Bug in ``xpsi/Signal.py`` merging the new phase-shift parameter to the parameter subspace (T.S. & D.C.).

* Missing global argument added in ``xpsi/module_generator.py`` (D.C.).

* Documentation and example scripts updated and fixed to work with newest X-PSI versions (S.G.).

* Bug in ``xpsi/PostProcessing/_corner.py`` not showing true values correctly in corner plots for simulated data (T.S. & Y.K.).

* Corrected the link to the documentation pages when importing X-PSI (D.C. & T.S.).

Added
^^^^^

Changed
^^^^^^^

Deprecated
^^^^^^^^^^

Removed
^^^^^^^

Attribution
^^^^^^^^^^^

* Devarshi Choudhury (D.C.), Tuomo Salmi (T.S.), Serena Vinciguerra (S.V.), Sebastien Guillot (S.G.), and Yves Kini (Y.K.)


[v0.7.9] - 2021-11-26
~~~~~~~~~~~~~~~~~~~~~

Summary
^^^^^^^

* New program that automates generation of model modules for common usage
  patterns, in particular the NICER modelling workflow. The program may be
  located at ``xpsi/module_generator.py`` and executed as
  ``python module_generator.py -h`` to see the usage help.


Fixed
^^^^^

* The :class:`~.Background` call method body template and fixed the
  :class:`~.Signal` class to access the correct property of the background
  instance.

* Documentation URLs to reference the organisation repository. (D.H.)


Added
^^^^^

* Functionality to the :class:`~.Data` class method for event handling so that
  it can load events from file when the energy in eV is given.

* Optional maximum energy to use for ray-tracing simulations. Useful if there
  is a background component such as a powerlaw that is jointly modelled with
  higher-energy event data using a subset of instruments.

* A phase-shift parameter for each :class:`~.Signal` instance. If there are
  two or more phase-resolved data-sets, there may be a need to have a phase-
  shifting parameter for each signal. For phase-summed data sets, the phase-
  shift can be arbitrarily fixed. Phase-shifts can be derived from other
  phase-shifts, and one signal's phase-shift can always be fixed as zero and
  thus locked to the phase shifts of the hot regions.


Attribution
^^^^^^^^^^^

* Daniela Huppenkothen (D.H.).


[v0.7.8] - 2021-09-22
~~~~~~~~~~~~~~~~~~~~~

Fixed
^^^^^

* Correction in the importance sampling function. If the number of MPI
  processes is a factor of the number of samples reweighted, a subset of
  samples, with cardinality equal to the size of the MPU world, was not
  reweighted but is included for renormalisation with the same weight as the
  input weight. E.g., if there is one MPI process, then the last sample is not
  reweighted, so the output weight is equal to the input weight. (S.V.)
* Correction of the image appearing on the :mod:`~.HotRegion` page. (S.V.)
* Minor typos corrected. (T.S. & Y.K.)

Changed
^^^^^^^

* Updated the :func:`~.tools.synthesise_exposure` and
  :func:`~.tools.synthesise_given_total_count_number` functions to handle zero
  background and make sure that the input background memory buffer does not get
  modified by the synthesis routines. (T.S. & Y.K.)
* Added a keyword argument to the default background marginalisation function
  to enable passing of a background signal in the form of a channel-phase
  interval buffer. The background should already be averaged over phase
  intervals, having units of counts/s. Useful for phase-dependent backgrounds,
  or a phase-independent background if the channel-by-channel background
  variable prior support is restricted.

Added
^^^^^

* Updates to the project acknowledgements page of the documentation.

Attribution
^^^^^^^^^^^

* Serena Vinciguerra (S.V.), Yves Kini (Y.K.), and Tuomo Salmi (T.S.).


[v0.7.7] - 2021-06-24
~~~~~~~~~~~~~~~~~~~~~

Fixed
^^^^^

* Bugs in mesh cell allocation routine. These bugs occur for some specific
  subset of hot regions with both a superseding member region and a ceding
  member region and both radiate. This bug does not affect any production
  analyses to date, but was encountered by D.C. when preparing a model with
  such a hot region for posterior sampling.
* Importance sampling bug when reweighting the likelihood function.

Added
^^^^^

* Guidelines to the documentation for dependency citation.
* Tips for installing X-PSI on a macOS in the documentation (S.V. & D.C.).
* Some additional lines to install X-PSI on SURFsara's Cartesius (S.V.).
* Instructions to install X-PSI on SURFsara's Lisa (T.S.).

Attribution
^^^^^^^^^^^

* With thanks to Devarshi Choudhury (D.C.) for noticing and investigating
  potentially buggy mesh construction behaviour that was, indeed, buggy.
* With thanks to Serena Vinciguerra for noticing and investigating
  potentially buggy importance sampling behaviour that was, indeed, buggy.
* With thanks to Serena Vinciguerra (S.V.), D.C., and
  Tuomo Salmi (T.S.) for patches to documentation install instructions.

[v0.7.6] - 2021-05-16
~~~~~~~~~~~~~~~~~~~~~

Summary
^^^^^^^

* NB: This patch is unfortunately not backwards compatible. This patch has been
  pushed nevertheless to comply with a NICER collaboration publication which
  uses X-PSI v0.7 with some features from a development version. The analysis is
  open-source, so the development features used have been pushed in this patch.
  The next minor release will officially include these tested features together
  with documentation.

* New skymap plotting functionality and an MPI-capable importance sampling
  method that can handle likelihood function and prior PDF changes. New
  documentation and examples will be made available in the future.

Changed
^^^^^^^

* The extension module for default background marginalisation returns a tuple
  with an extra element. This is probably backwards incompatible with custom
  subclasses of the :class:`~.Signal` class.

Added
^^^^^

* Skymap plotting functionality. Examples will be added to the documentation
  in a future patch. The most useful feature is plotting a skymap time-series
  so that the image of the model surface hot regions rotates across and down
  a static figure. This is useful for papers to summarise an animated figure.
  This feature is functional but still being tested and developed.

* An MPI-capable importance sampling method that can handle likelihood function
  and prior PDF changes. This is useful to save computation time. This feature
  is being tested and developed.

Fixed
^^^^^

* A bug in :meth:`~.Likelihood.Likelihood.check` that prevented checking
  the likelihood function for more than one point.

Attribution
^^^^^^^^^^^

* With thanks to Serena Vinciguerra (S.V.) for testing importance sampling.


[v0.7.5] - 2021-02-10
~~~~~~~~~~~~~~~~~~~~~

Fixed
^^^^^

* Corner-case stability improvements for default background marginalisation.
* If likelihood function is below :attr:`~.Likelihood.Likelihood.llzero` after
  evaluation, the parameter vector is included in the prior support as
  intended.
* Typo in ``_precision`` function in ``xpsi/PostProcessing/__init__.py``. (S.V.)
* Math typo on the :mod:`~.HotRegion` page. (S.V.)
* Explanatory text in the multiple-imaging tutorial. (T.S.)

Changed
^^^^^^^

* A few image components appearing on the :mod:`~.HotRegion` page. (S.V.)
* Bounds exception now prints the name of the offending parameter in
  :class:`~.Parameter.Parameter`. (S.V.)

Added
^^^^^

* An extension module for calculating hot region local variables from global
  variables for hot region configurations under the umbrella of the PST-U model
  introduced in `Riley et al. (2019) <https://ui.adsabs.harvard.edu/abs/2019ApJ...887L..21R/abstract>`_.

Attribution
^^^^^^^^^^^

* With thanks to Serena Vinciguerra (S.V.) and Tuomo Salmi (T.S.).


[v0.7.4] - 2021-01-26
~~~~~~~~~~~~~~~~~~~~~

Fixed
^^^^^

* Missing packages in ``setup.py`` causing errors when importing xpsi.
* A few typos in the documentation.

Added
^^^^^

* A few images in the documentation.

Attribution
^^^^^^^^^^^

* Serena Vinciguerra, Yves Kini, Devarshi Choudhury.


[v0.7.3] - 2020-11-12
~~~~~~~~~~~~~~~~~~~~~

Fixed
^^^^^

* Phase-averaging issue that can sometimes occur due to numerical effects when
  comparing two numbers that should be the same but can differ by tiny degrees
  at machine precision level.
* Some documentation typographic errors.


[v0.7.2] - 2020-11-04
~~~~~~~~~~~~~~~~~~~~~

Fixed
^^^^^

* Error raised while running ``setup.py`` for linking rayXpanda with
  clang compiler.

Attribution
^^^^^^^^^^^

* Serena Vinciguerra.


[v0.7.1] - 2020-10-01
~~~~~~~~~~~~~~~~~~~~~

Fixed
^^^^^

* An ``AttributeError`` raised during runtime linking to the fallback rayXpanda
  implementation.

Attribution
^^^^^^^^^^^

* With thanks to Devarshi Choudhury for bug testing.


[v0.7.0] - 2020-09-30
~~~~~~~~~~~~~~~~~~~~~

Summary
^^^^^^^

* New plotting functionality.
* Should be backwards compatible, but some small internal tweaks or default
  behaviour changes could result in small differences in plots that might not
  even be discernable.

Added
^^^^^

* Option to specify only the number of phases per cycle when calling
  :meth:`~.Photosphere.Photosphere.image`, instead of having to supply the
  phase set.
* New plot type for animated photon specific intensity skymaps with their
  associated photon specific flux pulse-profiles and the photon specific flux
  spectrum that connects the signals at those energies. See the documentation
  of the :meth:`~.Photosphere.Photosphere.image` method for options, details,
  and an example.
* Example plots to the :class:`~.Photosphere.Photosphere` documentation.
* New helper methods :meth:`~.Photosphere.Photosphere.write_image_data`
  and :meth:`~.Photosphere.Photosphere.load_image_data` to write ray map data,
  photon specific intensity image data, and photon specific flux signal data to
  disk, and then read the data back into memory as attributes so that the data
  can be reused to accelerate calls to calculate images and generate static and
  animated plots.
* Option to :meth:`~.Photosphere.Photosphere._plot_sky_maps`,
  ``add_zero_intensity_level``, that applies a colormap such that zero intensity
  corresponds to the lowest colour. In this case a non-radiating part of the
  stellar surface, and the background sky, have well-defined colour. If lowest
  colour in the colormap is instead associated with the lowest finite intensity
  in the skymap panel, then the background sky for instance is assigned the same
  colour so that the least bright part of the image merges with the background
  sky colour. The latter choice resolves the variation in the intensity as a
  function of phase and sky direction better with colour, but the former might
  give more of an indication of the magnitude of the variation in intensity
  as a function of phase and sky direction relative to the background sky.

Changed
^^^^^^^

* A phase set supplied to :meth:`~.Photosphere.Photosphere.image` can have
  units of cycles, not radians as was previously the requirement, by setting
  the ``phase_in_cycles`` keyword argument to ``True`` if the supplied phase
  array as units of cycles.
* The photon specific flux can be calculated with
  :meth:`~.Photosphere.Photosphere.image` at far more energies than photon
  specific intensities are cached at, by using the :obj:`cache_energy_indices`
  keyword to supply and array of integers to index the energy array. This
  saves memory and means that imaging with an extension module can be executed
  once to generate both skymaps (which require cached intensities but only
  typically at a few representative energies) and the photon specific flux
  (which does not require cached intensities, but typically is computed for
  a much finer energy array).

Attribution
^^^^^^^^^^^

* With thanks to Anna Bilous and Serena Vinciguerra for helpful suggestions
  about the new animated plot type.


[v0.6.3] - 2020-10-01
~~~~~~~~~~~~~~~~~~~~~

Fixed
^^^^^

* An ``AttributeError`` raised during runtime linking to the fallback rayXpanda
  implementation.

Attribution
^^^^^^^^^^^

* With thanks to Devarshi Choudhury for bug testing.


[v0.6.2] - 2020-09-28
~~~~~~~~~~~~~~~~~~~~~

Fixed
^^^^^

* Bug in :func:`~.Sample.nested` when initialisation of nested sampler class
  tries to call ``set_default`` dictionary method instead of the correct
  ``setdefault`` method.
* Import errors associated with the :mod:`~.PostProcessing` module.

Changed
^^^^^^^

* The :attr:`~.Parameter.Parameter.cached` property of a
  :class:`~.Parameter.Parameter` instance can be set to ``None``.
* The :class:`~.ParameterSubspace.ParameterSubspace` initialiser is decorated
  to avoid verbose output by every MPI process.
* The :class:`~.Prior.Prior` uses the class attribute
  ``__draws_from_support__`` to set the number of Monte Carlo draws from the
  joint prior support to require to set the MultiNest hypervolume expansion
  factor appropriately. The default value is ``5``, which means :math:`10^5`
  draws from the joint prior support.
* Checks if an instance of  ``six.string_types`` in
  :class:`~.PostProcessing._metadata.Metadata`, e.g., to allow unicode strings
  in posterior ID labels.


[v0.6.1] - 2020-09-14
~~~~~~~~~~~~~~~~~~~~~

Fixed
^^^^^

* Bug wherein multiple :class:`~.Signal.Signal` instances passed to a
  :class:`~.Likelihood.Likelihood` instance do not have references stored.
* The :mod:`~.tools` synthesis functions adhering to the global phase
  interpolant switch, and updated tutorial accordingly.

Changed
^^^^^^^

* The :meth:`~.Data.Data.phase_bin__event_list` constructor signature, so that
  the phase and channel columns can be arbitrary.

Removed
^^^^^^^

* An unused prototype extension module.


[v0.6.0] - 2020-09-05
~~~~~~~~~~~~~~~~~~~~~

Summary
^^^^^^^

* Backwards compatible for most use cases, but possible corner cases.
* Includes a non-critical, but important patch for animating intensity skymaps,
  and updates to the environment file for cloning.
* The new feature is support for higher-order images when invoking an integrator
  that discretises the surface (with a regular mesh). Secondary images can
  be very important, whilst tertiary images less so. Quaternary, quinary, and
  possibly senary images can sometimes be detected and included too, with
  accuracy that decreases with order. Fortunately, the contribution to the
  photon specific flux generally decays rapidly with image order beyond the
  secondary or tertiary images. The computational cost scales almost
  linearly with order *if* an appreciable fraction of every iso-latitudinal ring
  on the surface is multiply-imaged at each order. Note that multiple-imaging
  manifests entirely naturally when an image-plane is discretised in such away
  that the regular mesh resolves the stellar limb sufficiently well, where
  higher-order images get insanely squeezed.

Fixed
^^^^^

* The memory consumption problem of the animator method in
  :class:`~.Photosphere.Photosphere`. Now animation should generally require
  an entirely tracable amount of memory.

Added
^^^^^
.. _rayXpanda: <https://github.com/ThomasEdwardRiley/rayXpanda>

* Multiple-imaging support including an option to specify the maximum image
  order to iterate up to, with automatic truncation when no image at a given
  order is detected. If no limit is specified (the default), then images are
  included as far as they can be detected given the numerical resolution
  settings, which is typically between quaternary and senary images.
* A multiple-imaging tutorial.
* A global switch for changing phase and energy interpolants without
  recompilation of extensions. To change interpolants, you can use top-level
  functions :func:`xpsi.set_phase_interpolant` and
  :func:`xpsi.set_energy_interpolant`. Generally computations are more
  sensitive to the phase interpolants, of which the options from GSL are:
  Steffen spline (pre-v0.6 choice), Akima periodic spline, and cubic periodic
  spline. The default choice is now an Akima periodic spline in an attempt to
  improve interpolation accuracy of the interpolant at function maxima, where
  the accuracy is generally most important in the context of likelihood
  evaluations.  Note that in some corner cases, the signal from a hot region is
  negative in specific flux because there is a correction computed to yield the
  intended signal from :class:`~.Elsewhere.Elsewhere` when it is partially
  masked by hot regions. In this case, when using phase interpolant tools from
  the :mod:`~.tools` and :mod:`~.likelihood` modules it is necessary to use a
  ``allow_negative`` option when calling the tools to specify that a negative
  interpolant is permitted.
* Automatic linking of the package rayXpanda_ for calculation of the inverse of
  the deflection integral, and it's derivative via a high-order symbolic
  expansion, for a subset of primary images. The purpose is to mainly as an
  orthogonal validation of a subset of integrals executed via numerical
  quadrature and inversion via spline interpolation.  The other reason is
  because to support multiple-imaging with the surface-discretisation
  integrators this aforementioned interpolation had to change due to
  non-injectivity of functions when interpolating with respect to the cosine of
  the deflection angle. However, to calculate the convergence derivative
  sufficiently accurately, interpolating with respect to the cosine of the
  deflection seems necessary. Therefore rayXpanda_ can be linked in, if it is
  available, for low deflection angles instead of avoid having to allocate
  additional memory and construct splines specifically for low-deflection
  primary images. Simple testing suggests there are no valuable speed gains,
  however, possibly because the high-order expansion and simultaneous evaluation
  of the polynomial and it's derivate with a nested Horner scheme itself
  requires a substantial number of floating point operations.
* A helper method :meth:`~.ParameterSubspace.ParameterSubspace.merge` that
  merges a set of parameters, or a parameter subspace, or a set of subspaces,
  into a subspace that has already been instantiated.

Changed
^^^^^^^

* Updated the Conda ``environment.yml`` file for replication of the development
  environment. The ``basic_environment.yml`` file was also updated in an
  earlier release in an additional necessary package, ``wrapt``.

Deprecated
^^^^^^^^^^

* The ``repeat``, ``repeat_delay``, and ``ffmpeg_path`` keyword arguments for
  the animator method in :class:`~.Photosphere.Photosphere`. These were
  ultimately not effective. To repeat the animation intrinsically, set the
  number of ``cycles``, and extrinsically, this can be looped when embedded in
  another environment.


[v0.5.4] - 2020-09-01
~~~~~~~~~~~~~~~~~~~~~

Fixed
^^^^^

* Bug due to local variable ``NameError`` when setting instrument channel
  energy edges.
* Bug that prevented a hot region phase parameter from being a fixed or derived
  variable.

Attribution
^^^^^^^^^^^

* With thanks to Devarshi Choudhury.


[v0.5.3] - 2020-08-14
~~~~~~~~~~~~~~~~~~~~~

Summary
^^^^^^^

* Improvement patches. Deliberately backwards incompatible for safety in
  memory allocation.

Fixed
^^^^^

* Add try-except block to :attr:`~.Photosphere.Photosphere.global_to_local_file`
  property so that explicit setting of ``None`` by user is not required if
  file I/O is not needed in the extension module. Actually, ``None`` could
  not be set for the property anyway due to type checking.
* Bug when declaring that sky maps should be animated and memory freed
  beforehand.

Added
^^^^^

* The surface to image-plane ray map is cached in Python process memory so it
  can be efficiently reused for same spacetime configuration and ray map
  resolution settings. Explicit support for writing the ray map to disk and
  loading it is not included, but this should be entirely possible to achieve
  manually. Backwards compatible except for corner cases, such as not using
  keyword arguments when calling :meth:`~.Photosphere.Photosphere.image`, or if
  resolution settings changed between calls to the imager but a ray map
  otherwise exists in Python process memory and the spacetime configuration has
  not been changed.
* A secret keyword argument to :meth:`~.Photosphere.Photosphere.image`,
  :obj:`_OVERRIDE_MEM_LIM`, which can be used to change an internal hard limit
  on the intensity cache size. This setting is for safety and designed so that
  higher memory consumption is deliberate or if something goes awry, it is
  deemed the responsibilty of the user to have read method docstring carefully.
  The tutorials will not use this secret keyword, so if the user tries to run
  them and encounters an exception, they will need to investigate the docstring
  and either adapt the resolution to their system or take the responsibility of
  setting the cache size limit for their system to accomodate the resolution
  settings in the tutorial.
* Optional argument to :meth:`~.Photosphere.Photosphere.image`,
  :obj:`single_precision_intensities`, which flags whether or not to *cache*
  the intensities in single precision do halve intensity cache memory
  requirements. The default is to cache in single precision.
* Verbosity to :meth:`~.Photosphere.Photosphere.image` because execution
  can take many minutes depending on settings chosen. The verbosity
  can be deactivated via a keyword argument (see the method docstring).

Changed
^^^^^^^

* The usage of the :meth:`~.Photosphere.Photosphere.image` argument
  :obj:`cache_intensities`. Instead of simply activating intensity caching
  with boolean, the user must specify a cache size limit that is adhered to.
  If the required cache size given the resolution settings is larger than
  the limit, imaging does not proceed. If the cache size limit is zero or
  equivalent, then imaging safely proceeds without caching the intensities.
* Intensities are by default *cached* in single precision to reduce cache memory
  requirements.


[v0.5.2] - 2020-08-12
~~~~~~~~~~~~~~~~~~~~~

Summary
^^^^^^^

* Python API: small backwards compatible patches to add useful features.
* C API: small backwards incompatible patch to support Python API patch.

Added
^^^^^

* Support for hyperparameters (i.e., parameters of the prior distribution),
  by making :class:`~.Prior.Prior` inherit from
  :class:`~.ParameterSubspace.ParameterSubspace`. Custom hyperparameters can
  then be defined in a subclass initiliser, or otherwise. The hyperparameters
  are merged into the :class:`~.Likelihood.Likelihood` parameter subspace as
  mostly normal parameters (with small caveat in the form of property
  :attr:`~.Parameter.Parameter.is_hyperparameter`) and can have their own
  prior (the hyperprior) implemented in a :class:`~.Prior.Prior` subclass along
  with the other free parameters in the model. A tutorial will be delivered in
  due course. These modifications are backwards compatible.
* Simple support for transforming from global to local variables (for image-
  plane calculations) with the help of a file on disk, whose path can be
  specified dynamically in Python and relayed to the relevant extension where a
  custom model implemention can do I/O with the file. This is useful if one has
  a set of files containing precomputed data, but understandably does not want
  to do filesystem acrobatics or recompile an extension every time the file
  path changes. Setting the file path dynamically in this way is akin to
  changing the value of some discrete variable in the mapping between global
  and local variables. With thanks to Anna Bilous for the suggestion. A tutorial
  will be delivered when possible.
* Added :attr:`~.Instrument.Instrument.channel_edges` property, and updated
  tutorials to reflect this new concrete implementation.

Changed
^^^^^^^

* The ``init_local_variables`` function signature in the header
  ``xpsi/surface_radiation_field/local_variables.pxd``, and in the
  corresponding ``xpsi/surface_radiation_field/archive/local_variables``
  extensions. You would have to modify a custom extension module manually to
  match the function signature declared in the header.

Fixed
^^^^^

* Removed remnant manual Sphinx method signatures; the decorator now preserves
  the method signature so automated Sphinx doc works on those decorated methods.
* Updated package docstring to reflect name change.
* Uses of ``xpsi.Data.channel_range`` property to adhere to future deprecation.


[v0.5.1] - 2020-08-07
~~~~~~~~~~~~~~~~~~~~~

Fixed
^^^^^

* Bug when plotting intensity sky maps because a line was inadvertently
  removed.
* Some mutable defaults in :class:`xpsi.Elsewhere` and :class:`xpsi.Everywhere`.
* Conditional statement in :meth:`xpsi.Photosphere.embed`.

Added
^^^^^

* Capability to add custom parameters when instantiating
  :class:`xpsi.Photosphere`, which is useful for calling image plane extensions
  whilst passing global variables, without having to instantiate
  surface-discretisation classes and without having to handle global variable
  values at compile time or from disk for runtime access.


[v0.5.0] - 2020-08-06
~~~~~~~~~~~~~~~~~~~~~

Summary
^^^^^^^

* The major change is an update and refactoring of the post-processing module
  to work again with past API changes. (The module was not being kept up to date
  with previous releases listed below because it wasn't to our knowledge
  being used by anyone yet, and thus we focussed on other features.) The module
  has been refactored to be more modular, flexible, and extensible. For
  instance, posterior signal-plot classes can be added by the user and
  complex plotting routines can thus be developed, as demonstrated in the
  concrete classes such as :class:`xpsi.PostProcessing.PulsePlot`. The plot
  classes have been used to reproduce (with improved functionality and
  performance) the relevant signal plots from `Riley et al. (2019) <https://ui.adsabs.harvard.edu/abs/2019ApJ...887L..21R/abstract>`_, as demonstrated
  in the post-processing tutorial notebook and embedded in the class docstrings
  for reference.
* Development of online documentation pages, including project organisation
  pages and a Code of Conduct (please read), and development of docstrings.
  Note that some snippets of documentation look forward to v1.0 (e.g., release
  of technical notes in the repo itself).

Fixed
^^^^^

* The :class:`xpsi.Data` docstring explanations have been improved for clarity,
  mainly regarding the instrument channel definitions. The explanation is of how
  the information contained in a :class:`xpsi.Data` instance pertains to the
  *loaded* instrument response (sub)matrix.
* The :class:`xpsi.Instrument` docstrings have also been improved for clarity,
  explaining the relationship to :class:`xpsi.Data` in more detail.
* Update extension module for background marginalisation to take distinct phase
  sets associated with hot regions.
* The constructor :meth:`xpsi.Spacetime.fixed_spin` inclination upper bound
  is :math:`\pi/2` radians to eliminate degeneracy due to equatorial-reflection
  symmetry in the default prior on source-receiver geometric configuration.
* Tweak caching (memoization) so that cache and current vectors are equal at
  the end of likelihood evaluation routine.
* Generally clean up naming and docstrings for extension modules. Add return
  types.
* Bug was fixed for transforming posterior sample sets and prior samples when
  parameter orders different in sample files and a prior object due to API
  updates. Whether this solution is to be long-term is to be decided; more
  generally need to figure out how to elegantly handle derived parameters that
  are not needed for likelihood evaluation (those derived parameters are
  instances of :class:`xpsi.Parameter`) but are of interest for post-processing.
* Handle ``param_plot_lims=None`` correctly in
  :class:`xpsi.PostProcessing.CornerPlotter`.
* Checked for unintended mutable defaults package-wide, and fixed as
  appropriate.
* Fix bugs in ``CustomPrior`` class (:ref:`example_script`; these example
  modules were not run at the time of translation between past API versions, so
  only found bugs when making post-processing tutorial for this release).
* The formatting of annotated credible intervals in
  :class:`xpsi.PostProcessing.CornerPlotter` has been improved by inferring the
  largest number of decimal places needed for two non-zero decimal digits, and
  then formatting the median and quantile differences to this shared decimal
  precision above the on-diagonal panels. If the numbers cannot be well-
  represented by this scheme, the user could try a unit transformation.
* Tried to tweak automated margins for intensity sky map multi-panel plots,
  so as not to sometimes partially cut an axis label.
* Bug that prevented animation of sky map frames written to disk because the
  frames were not cached in memory by reimaging.

Added
^^^^^

* The :class:`xpsi.Data` is now concrete in implementation, such that in common
  usage patterns, it does not need to be subclassed.
* A constructor to :class:`xpsi.Data` to load a phase-folded event list and
  phase-bin the events in a subset of selected channels.
* A :meth:`xpsi.Data.channels` property that holds the instrument channels
  to be checked by a :class:`xpsi.Signal` instance against those declared for
  the loaded instrument response (sub)matrix. This property as also required by
  the post-processing module (namely, :class:`xpsi.PostProcessing.ResidualPlot`
  and the other :class:`xpsi._signalplot.SignalPlot` subclasses).
* A :meth:`xpsi.Instrument.channels` property that holds the instrument
  channels to be checked by a :class:`xpsi.Signal` instance against those
  declared for the event data matrix.
* Support for multiple instruments operating on the same incident signal due to
  assumed effective time-invariance of the signal generated during one
  rotational cycle of the surface radiation field.
* Module :mod:`xpsi.surface_radiation_field` to call atmosphere extensions
  directly (without the calls being embedded in integration algorithms), for
  checking implementation of complicated atmospheres such as those requiring
  interpolation with respect to a numerical lookup table.
* Support for the extension module for calculating the local surface radiation
  field variables to read in numerical model data. An example extension module
  designed to execute nearest-neighbour lookup amonst an general unstructured
  array of points of the openness of magnetic field lines has been developed.
* Add simple energy annotation option to photon specific intensity sky-map
  panels.
* State the energy units (keV) that the :class:`xpsi.Instrument` must comply
  with when energy interval bounds are specified.
* State the units of variables such as energy and specific intensity in the
  surface radiation field extension module. These requirements may be found in
  function body comments.
* Explain in :class:`xpsi.PostProcessing.CornerPlotter` docstring the order in
  which posteriors are plotted given the input order.
* Post-processing switches to overwrite transformed-sample files and
  combined-run files on disk.
* Workaround to handle the case where due to API changes, the relationship
  between sample parameter vectors on disk and the parameter vector in the
  current API are related not just by reordering, but transformations. This
  is demonstrated in the post-processing tutorial instead of transforming the
  original sample files on disk in place, the transformed files written to disk
  contain both the transformed vector (same number of elements) to match the
  parameters defined under the current API (the order of the vector can be
  different between the :class:`xpsi.ParameterSubspace` underlying with a
  :class:`xpsi.Likelihood` instance and the files on disk containing the
  transformed samples), and the additional derived parameters.
* Attempt to free up memory when :meth:`xpsi.Photosphere.images` is no longer
  needed, but memory-intensive operations need to be performed.
* Attempt to free memory properly after animating a sky-map phase sequence.

Changed
^^^^^^^

* Change (Earth) inclination parameter :math:`i` to :math:`\cos(i)` so that the
  default prior density function is isotropic.
* The object formerly named ``xpsi.Pulse`` has had its name changed to
  :class:`xpsi.Signal`, and across the package, names that were ``pulse`` are
  apart from potential corner cases or documentation instances of the word,
  are now ``signal``, because when support joint likelihood functions over
  multiple instruments, some data sets are phase averaged. Moreover, *signal*
  is arguably clearer in meaning than *pulse*, once it has been established
  that the signals the package focuses on are *pulsed* but depending on
  the instrument, the data we confront the model with has some degree of phase
  (timing) resolution that might be insufficient for phase-resolved
  observations.
* The :class:`xpsi.Data` definition of the ``last`` channel has changed to be
  the index of the last row in the loaded instrument response (sub)matrix,
  instead of being the index of the last row plus one; this means that the
  value exposed via a property is ``last+1``.
* For numerical atmospheres of same number of grid dimensions, improved
  extension ``surface_radiation_field/archive/{hot,elsewhere}/numerical.pyx``
  module to infer grid size for memory allocation and interpolation searches
  (implemented automatic inference of grid size, but hard-coded
  four-dimensional cubic polynomial interpolation persistent). Different
  those atmospheres can be loaded simply via a Python subclass without
  the relevant extension module being recompiled.
* The :class:`xpsi.Photosphere` class sometimes does no surface discretisation,
  so allow no hot regions, elsewhere, or everywhere objects; then image-plane
  discretisation can be accessed without dummy object creation.
* Tweak :class:`xpsi.SpectrumPlot` settings to print a warning statement that
  spectrum plot works best with logarithmic spacing, and the user has to shadow
  class attribute with ``logspace_y=False``.
* Do not print :class:`xpsi.HotRegion` instance parameter properties upon
  creation if fixed at boundary value so that the region is fully described by
  fewer parameters.
* Merged energy integration extension modules into one.
* Made phase shift parameters (strictly) unbounded; remember however that for a
  sensible prior, bound the phase shifts on a unit interval, and thus it is
  required that phase bounds are specified and finite.
* In extensions, modified phase shifting so that a shift permitted by unbounded
  phase parameter does not require many iterations to decrement or increment to
  unit interval (achieved simply with floor operation).

Deprecated
^^^^^^^^^^

* The :meth:`xpsi.Data.channel_range` property has been renamed to
  :meth:`xpsi.Data.index_range` so as to avoid confusion between these numbers
  and the true instrument channels. *The old property will be removed for
  release v1.0*.

Removed
^^^^^^^

* The ensemble MCMC sample backend for post-processing because we do not expect
  it to be useful in the immediate future, but requires some non-trivial
  development work to meld properly with the current post-processing module
  which is focussed on nested sampling. This functionality will be reintroduced
  in a future release (refer to :ref:`todo`). The ensemble sampler can still be
  run, however, and the native backend for accessing sample information on disk
  is demonstrated in a tutorial notebook. However, the runs cannot be processed
  for posterior integrals and visualisation using the same tools as available
  for nested sampling runs.

Attribution
^^^^^^^^^^^

* With thanks to Sebastien Guillot (testing and feedback),
  Devarshi Choudhury (testing and feedback),
  Sam Geen & Bob de Witte (Windows installation advice),
  and Anna L. Watts (documentation patches and feedback).


[v0.4.1] - 2020-06-03
~~~~~~~~~~~~~~~~~~~~~

Fixed
^^^^^

* Function signatures to match header declarations in atmosphere extensions:
  ``xpsi/surface_radiation_field/archive/elsewhere/numerical.pyx`` to match
  ``xpsi/surface_radiation_field/elsewhere_radiation_field.pxd``.
  With thanks to Sebastien Guillot.


[v0.4.0] - 2020-02-14
~~~~~~~~~~~~~~~~~~~~~

Summary
^^^^^^^

* Mainly new features.
* Backwards compatible (apart from possible corner cases).

Fixed
^^^^^

* Removed a spurious geometric factor in the integrator that discretises the
  surface with a static mesh. This integrator was called by the ``Elsewhere``
  class. The error when this factor is included is O(1%) at 600 Hz for soft
  emission from the entire stellar disk, and then scales with spin and energy
  beyond this. To reproduce the bug, find the commented out ``/ superlum`` in
  file ``xpsi/cellmesh/integrator_for_time_invariance.pyx`` (line 251) and
  uncomment it. Then reinstall the package. When this factor is included, the
  mesh itself is moving in the context of the images subtended by its
  constituent elements on our sky. We want the mesh to be static so that this
  integrator can be used for faster calculation of time-invariant signals.
* Bug in which the prior density factor is incorporated twice if a ``Likelihood``
  instance held a reference to a ``Prior`` object and these are merged into
  a ``Posterior`` object which is fed to the ensemble sampler. If the prior
  density was *flat*, this bug will have had no effect on posterior
  distributions.

Added
^^^^^

* New features are the simulation of signals from more general surface
  radiation fields that globally span the stellar surface. This can be
  done with several types of integrator.
* The new image-plane discretisation integrator supports imaging of a star,
  and Python functionality has been added to automate plotting and animation
  of intensity sky maps.
* A new tutorial to the documentation to demonstrate these new features and
  an internal cross-check of distinct integration algorithms.
* A visual introduction to the documentation pages with some animated sky maps.


[v0.3.6] - 2020-01-24
~~~~~~~~~~~~~~~~~~~~~

Fixed
^^^^^

* Some code snippets in documentation examples of prior implementation
  with the latest API minor version (v0.3).

Changed
^^^^^^^

* Modify the ``HotRegions`` class to function with two *or more* hot region
  objects.


[v0.3.5] - 2020-01-22
~~~~~~~~~~~~~~~~~~~~~

Summary
^^^^^^^

* Docstring edits and backwards compatible changes to several class
  initialisation arguments.

Attribution
^^^^^^^^^^^

* Based mostly on discussion with and feedback from Devarshi Choudhury.

Fixed
^^^^^

* Some docs formatting problems.
* Some corrections to example scripts/modules updated in v0.3.4 to use
  current API.

Changed
^^^^^^^

* The photospheric mode frequency parameter is not converted to an angular
  frequency until it is used, so the cached value matches the docstring
  description.

Deprecated
^^^^^^^^^^

* The ``is_secondary`` argument of the ``HotRegion`` class. Use ``is_antiphased`` instead
  to ensure future compatibility.
* The ``store`` argument of the ``Pulse`` class. Use ``cache`` instead to ensure future
  compatibility.


[v0.3.4] - 2020-01-20
~~~~~~~~~~~~~~~~~~~~~

Summary
^^^^^^^

* A few patches including backwards compatible improvements.
* Various docstring/comment/doc edits.
* Update docs example model to use v0.3.4 API.

Fixed
^^^^^

* Ensure consistency between input parameter ``bounds`` and ``values`` by
  always requiring dictionaries. Fix applies to ``Elsewhere`` and
  ``Photosphere``. Courtesy Sebastien Guillot.
* Gravitational mass doc typo fix.

Changed
^^^^^^^

* Add input argument checks to ``Likelihood.check`` method.
* Add default ``hypercube=None`` to ``Prior.inverse_sample_and_transform``
  method.
* If derived parameters found in subspace, assume an update is needed because
  cache mechanism not in place. (WIP.)


[v0.3.3] - 2020-01-20
~~~~~~~~~~~~~~~~~~~~~

Fixed
^^^^^

* At several places in the ``Likelihood`` class, calls were place to ``self``,
  forgetting that ``Likelihood`` overwrites ``ParameterSubspace.__call__``.
  Now calls are ``super(Likelihood, self).__call__()`` to obtain the current
  parameter vector.

[v0.3.2] - 2020-01-16
~~~~~~~~~~~~~~~~~~~~~

Summary
^^^^^^^

* Bug fixes. Backwards compatible.
* When initializing the ensemble-MCMC chains using an nd-ball, the inclusion
  in the prior support was checked by passing a vector to ``Prior.__call__`` but
  that code assumed that the parameter vector had already been assigned and
  can be accessed through the ``ParameterSubspace``. As a result either an
  exception would be thrown (if parameter objects have no value set) or the
  support condition would be evaluated for some preset vector that does not
  change has we iterate through chains.
* The ``Likelihood.check`` method now has a fallback implementation given that
  the NumPy ``allclose`` function in v1.17 does not support Python 2.7.

Attribution
^^^^^^^^^^^

* Based on testing by Sebastien Guillot.

Fixed
^^^^^

* The ``EnsembleSampler`` so that it does not rely on the ``CustomPrior.__call__``
  implementation to handle a vector argument. Chains should now be in
  prior support from the start and never leave.
* The ``Likelihood.check`` method so that a call to a ``Likelihood`` instance
  updates the parameters with a vector if the physical points are passed
  for value checking.
* The ``Likelihood.check`` method error error handling and if/else branching
  has been fixed.
* Some typographic errors in docs.

Changed
^^^^^^^

* The way ``EnsembleSampler`` accesses the prior object.


[v0.3.1] - 2019-12-12
~~~~~~~~~~~~~~~~~~~~~

Fixed
^^^^^

* Some docstring and Sphinx-related formatting.


[v0.3.0] - 2019-12-10
~~~~~~~~~~~~~~~~~~~~~

Summary
^^^^^^^

* Not backwards compatible.
* The main feature is a more sophisticated backend for handling parameters,
  parameter subspaces, and the object hierarchy that forms the modelling
  language. Notably, the parameter objects can be accessed everywhere more
  readily, with dictionary-like functionality that alleviates the problem
  of remembering the imposed order of parameters in a vector. Resultantly,
  there is much more freedom when a user constructs a model and interfaces
  it with sampling software.
* Model parameters can either be *free*, *fixed/frozen* at some scalar value,
  or *derived* deterministically from other model parameters.
* The docs and tutorials have also been updated to reflect these developments.

Attribution
^^^^^^^^^^^

* Feedback and ideas for the above development were discussed at an X-PSI
  workshop in Amsterdam, November 25-29 2019:
  Sebastien Guillot, Emma van der Wateren, Devarshi Choudhury, Pushpita Das,
  Anna Bilous, and Anna Watts.

Added
^^^^^

* A new class ``xpsi.Parameter`` of which every model parameter is an instance.

Changed
^^^^^^^

* The ``xpsi.ParameterSubspace`` class, which has far more sophisticated behaviours
  as a parameter container. The class, upon initialisation with arguments,
  also merges parameters and subspaces into a higher-dimensional (sub)space.
  Most other classes in the modelling language *inherit* from the
  ``xpsi.ParameterSubspace`` class.
* The ``xpsi.TwoHotRegions`` class is now dedicated to representing antipodally
  reflection-symmetric configurations only to simplify the choice of which
  class to use between ``xpsi.HotRegions`` and ``xpsi.TwoHotRegions``. However,
  antipodally reflection-symmetric models can also be constructed using
  just ``xpsi.HotRegions`` because of the new *derived* parameter support. The
  may be a minor speed difference: ``xpsi.TwoHotRegions``
  should be very slightly faster, but it might be imperceptible. Future
  warning: in the future ``xpsi.TwoHotRegions`` might removed altogther for
  simplication.
* The ``xpsi.Photosphere`` class can be instantiated to encapsulate only a
  reference to an ``xpsi.Elsewhere`` instance, and no ``xpsi.HotRegion`` instances.
  An ``xpsi.Elsewhere`` instance can by definition only generate a
  phase-invariant signal. However, further development is needed to handle
  this phase-invariant signal efficiently for likelihood functionality,
  given that operations with respect to phase are not required. Instead
  likelihood functions would be defined only with respect to energy.

Removed
^^^^^^^

* The ``xpsi.ParameterSpace`` module. The global model parameter space is also
  simply an intance of the ``xpsi.ParameterSubspace`` class.<|MERGE_RESOLUTION|>--- conflicted
+++ resolved
@@ -33,31 +33,17 @@
 .. Attribution
 .. ^^^^^^^^^^^
 
-<<<<<<< HEAD
-[v3.0.5] - 2025-02-XX
-=======
-[v3.0.5] - 2025-03-19
->>>>>>> d0ef0435
-~~~~~~~~~~~~~~~~~~~~~
-
-Summary
-^^^^^^^
-
-<<<<<<< HEAD
+
+[v3.0.6] - 2025-03-XX
+
+Summary
+^^^^^^^
+
 * Drawing samples from prior to now use Latin hypercube sampler (LHS) to more uniformly draw samples over high-dimensions.
-=======
-* Issues with phase bin interpolations were fixed when using the time-invariant version of the Everywhere class.
-
-Fixed
-^^^^^^^
-
-* Phase bin interpolations are now skipped if having only one phase bin during the likelihood calculation (``xpsi/likelihoods/default_background_marginalisation.pyx``) or during the data synthesisation (``xpsi/tools/synthesise.pyx``). Previously, these resulted in errors.
->>>>>>> d0ef0435
-
-Changed
-^^^^^^^
-
-<<<<<<< HEAD
+
+Changed
+^^^^^^^
+
 * `Prior.draw` modified to use `scipy.stats.qmc.LatinHypercube` instead of `numpy.random.rand` for drawing samples from prior distribution.
 * `Prior.estimate_hypercube_frac` modified to accept the kwarg `LHS_seed` to enable reproducible LHS.
 * `Prior.unit_hypercube_frac` modified to accept the kwarg `LHS_seed` to enable reproducible LHS.
@@ -70,19 +56,35 @@
 * `examples.examples_modeling_tutorial.TestRun_Num.runtime_params` includes a fixed `LHS_seed`.
 * `examples.examples_modeling_tutorial.TestRun_NumBeam.runtime_params` includes a fixed `LHS_seed`.
 * `examples.examples_modeling_tutorial.TestRun_PolNum_split_inference.runtime_params` includes a fixed `LHS_seed`.
-=======
+
+Attribution
+^^^^^^^^^^^
+
+Devarshi Choudhury
+
+
+[v3.0.5] - 2025-03-19
+
+Summary
+^^^^^^^
+
+* Issues with phase bin interpolations were fixed when using the time-invariant version of the Everywhere class.
+
+Fixed
+^^^^^
+
+* Phase bin interpolations are now skipped if having only one phase bin during the likelihood calculation (``xpsi/likelihoods/default_background_marginalisation.pyx``) or during the data synthesisation (``xpsi/tools/synthesise.pyx``). Previously, these resulted in errors.
+
+Changed
+^^^^^^^
+
 * The number of phase bins and leaves are now always forced to 1 if ``time_invariant=True`` is used. The 2D-pulse plotting in Global surface emission -tutorial was updated to account for this.
->>>>>>> d0ef0435
-
-Attribution
-^^^^^^^^^^^
-
-<<<<<<< HEAD
-Devarshi Choudhury
-=======
+
+Attribution
+^^^^^^^^^^^
+
 Christine Kazantsev,
 Tuomo Salmi
->>>>>>> d0ef0435
 
 
 [v3.0.4] - 2025-02-13
