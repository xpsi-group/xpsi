History
-------

All notable changes to this project will be documented in this file.

The format is based on
`Keep a Changelog <http://keepachangelog.com/en/1.0.0/>`_
and this project adheres to
`Semantic Versioning <http://semver.org/spec/v2.0.0.html>`_.

.. REMOVE THE DOTS BELOW TO UNCOMMENT
.. ..[Unreleased]
.. ~~~~~~~~~~~~

.. Summary
.. ^^^^^^^

.. Fixed
.. ^^^^^

.. Added
.. ^^^^^

.. Changed
.. ^^^^^^^

.. Deprecated
.. ^^^^^^^^^^

.. Removed
.. ^^^^^^^

.. Attribution
.. ^^^^^^^^^^^


<<<<<<< HEAD
[pre-v2.1.1] - 2023-10-05
=======
[pre-v2.1.1] - 2023-09-26
>>>>>>> 02b311c9
~~~~~~~~~~~~~~~~~~~~~~~~~

Fixed
^^^^^

<<<<<<< HEAD
* Synthesise function in ``xpsi/Likelihood.py`` forced to always use the given parameters and produce synthetic data regardless of other settings. (T.S.).
=======
* Prior probability values prevented from being exactly zero (or negative) for KL-divergence calculation and avoiding thus infinite values for the reported KL-divergence estimates (T.S.).
>>>>>>> 02b311c9

Attribution
^^^^^^^^^^^

Tuomo Salmi

<<<<<<< HEAD
=======

>>>>>>> 02b311c9
[v2.1.0] - 2023-09-08
~~~~~~~~~~~~~~~~~~~~~

Summary
^^^^^^^

* Atmosphere switching implemented without need for re-installing X-PSI for different atmosphere extensions. **Note that old scripts using the numerical atmosphere extension need to be slightly modified (see Deprecated below).**

Added
^^^^^

* Atmosphere extension flag ``atm_ext`` that can be used to select the wanted atmosphere extension (for an instance of HotRegion, Elsewhere, or Everywhere class). The default option is a blackbody atmosphere, but a numerical atmosphere extension can be switched by setting ``atm_ext="Num4D"``.

* Beaming modification flag ``beam_opt`` (an integer) that can be used to select the wanted atmospheric beaming correction model for an instance of HotRegion or Everywhere class (not implemented to Elsewhere currently). The default option is no modification. See the docstring for HotRegion class for other options.

* Extra atmosphere extension ``xpsi/surface_radiation_field/hot_user.pyx`` that can be replaced with a user-modified atmosphere model before (re-)installing X-PSI. This model can then be used by setting ``atm_ext="user"`` allowing still the possibility to use the other built-in options without re-installing X-PSI.

* Options to switch atmosphere extension and beaming option in the surface radiation field tools (``xpsi/surface_radiation_field/__init__.pyx``).

Changed
^^^^^^^

* Documentation, tutorials, and example scripts updated for using the new atmosphere switching (except ``xpsi/module_generator.py``).

Deprecated
^^^^^^^^^^

* The previous way of installing X-PSI with different atmosphere extensions has been deprecated. **To use the old python scripts (files usually named as `main.py`) to run X-PSI with numerical atmosphere setup, one needs to add `atm_ext="Num4D"` as an input parameter for all the relevant HotRegion/Elsewhere/Everywhere objects.**

Removed
^^^^^^^

* Archived versions of atmosphere extensions that are not needed anymore.

Attribution
^^^^^^^^^^^

Tuomo Salmi,
Bas Dorsman,
Sebastien Guillot


[v2.0.3] - 2023-07-11
~~~~~~~~~~~~~~~~~~~~~

Summary
^^^^^^^

* Updates and bug fixes in post-processing.

Fixed
^^^^^

* Fixed a bug when defining ``param_plot_lims`` in ``xpsi/PostProcessing/_corner.py`` caused by ``tight_gap_fraction`` being only defined in the customized GetDist version that is not used anymore. That parameter is now defined in X-PSI instead (T.S., Y.K., S.G.).

* Fixed a bug when combining multiple runs in ``xpsi/PostProcessing/_runs.py``, which caused the combination sometimes fail since PolyChord (instead of MultiNest) default was used for the initial live point likelihoods in dead-birth files. This bug appeared after switching to use a non-customized version of NestCheck (after X-PSI version 2.0.0). Now the newest NestCheck version allows to change this value, and this change is now done within X-PSI. If trying to use an older NestCheck version, an error is raised (T.S., Y.K.).

* Fixed the hyphens in the file names in ``xpsi/PostProcessing/_backends.py`` when reading MultiNest output files with the newest NestCheck version from GitHub, although trying still to read the filenames also with the older syntax to allow older NestCheck versions for other things than combining runs (T.S.).

Added
^^^^^

* Added a keyword argument in ``xpsi/PostProcessing/_corner.py`` to allow user to define the decimal precisions for all the credible intervals printed in the figures (T.S.).

* Added a photosphere setter in ``xpsi/Star.py`` which should allow producing residual and signal plots for models with multiple photosphere objects as explained in ``https://github.com/xpsi-group/xpsi/issues/304`` (Y.K, T.S.).

* Added minor ticks back to corner plots in ``xpsi/PostProcessing/_corner.py``. Previously, these ticks were produced by the customized older GetDist version (T.S.).

Attribution
^^^^^^^^^^^

Tuomo Salmi,
Yves Kini,
Sebastien Guillot


[v2.0.2] - 2023-06-09
~~~~~~~~~~~~~~~~~~~~~

Summary
^^^^^^^

* More numerical problems in likelihood computation were fixed for cases with zero counts. These fixes seem not to have any effect on the current examples, but for data with zero counts at some energy channels, more parameter vectors can now have acceptable likelihoods.

Fixed
^^^^^

* Several numerical issues in ``xpsi/likelihoods/default_background_marginalisation.pyx`` for a given energy channel:

* Prevented the upper limit of the background from becoming negative if using the semi-bounded option of the background support and having both zero modeled and observed counts at all phases.

* Prevented the lower limit (and the initial guess) of the background from becoming negative if having zero observed counts at all phases but non-zero modeled counts at some phases.

* Prevented division by zero when estimating the standard deviation for the background that maximizes the likelihood in the case of zero observed counts at all phases but non-zero modeled counts at some phases.

Attribution
^^^^^^^^^^^

Tuomo Salmi


[v2.0.1] - 2023-04-25
~~~~~~~~~~~~~~~~~~~~~

Summary
^^^^^^^

* Numerical problems in likelihood computation were fixed for cases with zero counts, preventing also the code from being incorrectly optimized on Intel CPUs when using Intel compilers (producing incorrect GSL integration results and likelihoods). For the tested cases, the effect of these fixes seems non-detectable for the results in the systems where the optimization was already working correctly. In addition, a likelihood check was added as a part of continuous integration tests.

Fixed
^^^^^

* Treatment of the special cases in the likelihood computation in ``xpsi/likelihoods/default_background_marginalisation.pyx`` was changed so that taking the logarithm of zero is not allowed anymore. Previously, that could happen if the modelled counts were zero, but the observed counts were not. In addition, in case they both are zero, we now add 0 (i.e., log(1)) to the log-likelihood, instead of 1 added before. (T.S., E.R., M.H.)

Added
^^^^^
* Continuous integration test for checking the likelihood (T.S.)

Attribution
^^^^^^^^^^^

Tuomo Salmi,
Evert Rol,
Martin Heemskerk


[v2.0.0] - 2023-02-16
~~~~~~~~~~~~~~~~~~~~~

Summary
^^^^^^^

* This major release migrates X-PSI from Python2 (X-PSI v1.2.1 or lower) to Python3 (X-PSI v2.0 and higher), with corresponding updates and improvements to all documentation and tutorials.

Fixed
^^^^^

* Debugging projection tool

Added
^^^^^

* Multi-version documentation so that users can view documentation/tutorials for either Python2 or Python3 (with warning on main page)
* Post-processing - adding names of parameters across diagonal in corner plots
* Extra yticks options for plotting functions in the tutorials
* `--noopenmp` install option for Mac Users
* Added option to fix the random seed for the synthetic data generation in Python3 version.
* Added option to plot y-axis in the residuals in a user selected scale (e.g., either log or lin).

Changed
^^^^^^^

* Modified all X-PSI routines to work in Python3.
* General Documentation (Applications, Team and Acknowledgements, Citation, Future pages) updated for both Python2 and Python3 documentation branches.
* Installation and tutorial pages modified for Python3.
* Module generator updated for Python3 and documentation added.
* Projection tool updated for Python3 and documentation added.
* Github actions modified to work in Python3.
* Github actions modified to use mamba with install commands on one line to improve speed.
* Updated references in the documentation and tutorial notebooks.
* CustomInstrument channel_edges argument now changed to mandatory in tutorial notebooks and examples.
* X-PSI Postprocessing now supports up-to-date versions of NestCheck and GetDist.
* Specified the integer types to be always size_t in Cython files in those integer comparisons that raised warnings for different signedness of integers.
* The JOSS paper has been updated to link to published version.
* A final Python2 release of X-PSI (v1.2.2) was created in the Python2 branch to match the JOSS publication.

Deprecated
^^^^^^^^^^

* The Python2 version of X-PSI (v1.2.2) is now considered deprecated, although documentation and tutorials are still available.

Removed
^^^^^^^

* Removed requirement of FFMPEG for Animations in tutorials.
* Suppressed printf() statements from c code in tutorial notebooks.

Attribution
^^^^^^^^^^^

Devarshi Choudhury,
Bas Dorsman,
Sebastien Guillot,
Daniela Huppenkothen,
Yves Kini,
Tuomo Salmi,
Serena Vinciguerra,
Anna Watts


[v1.2.1] - 2022-12-12
~~~~~~~~~~~~~~~~~~~~~

Summary
^^^^^^^

* Hard upper bound for temperature increased from 7.0 to 7.6, allowed user an option to adjust when the exact likelihood calculation is skipped because of too bright signal, and license information updated.

Changed
^^^^^^^

* Strict bounds for temperature changed in ``xpsi/HotRegion.py``, ``xpsi/Everywhere.py``, and ``xpsi/xpsi/Elsewhere.py`` to allow analysis for hotter neutron stars.

* Added mention in ``xpsi/HotRegion.py``, ``xpsi/Everywhere.py``, and ``xpsi/xpsi/Elsewhere.py`` that the user should set the parameter bounds to be within the values given in the numerical atmosphere table.

* Added a new input parameter ``slim`` to ``xpsi/likelihoods/default_background_marginalisation.pyx``, which can be used to adjust when the exact likelihood calculation is skipped because of the signal being too bright compared to the data. The default value of this parameter is set to the same value as in the code before (20.0).

* Made the warning in synthesise function in ``xpsi/Likelihood.py`` more accurate.

* Fetched the prior to likelihood object in ``examples/examples_fast/Synthetic_data.ipynb`` to make sure prior bounds are checked when synthesising data.

* License of X-PSI was changed from MIT to GPLv3.

Attribution
^^^^^^^^^^^

Tuomo Salmi,
Yves Kini,
Sebastien Guillot,
Anna Watts


[v1.2.0] - 2022-12-05
~~~~~~~~~~~~~~~~~~~~~

Summary
^^^^^^^

* Included a new numerical atmosphere extension in a ``xpsi/surface_radiation_field/archive/hot/`` directory allowing freedom in the predicted atmospheric beaming pattern.

Added
^^^^^

* ``xpsi/surface_radiation_field/archive/hot/numerical_fbeam.pyx``: New numerical atmosphere extension with additional beaming parameters.

* ``examples/examples_modeling_tutorial/TestRun_NumBeam.py``: An example run using the new atmosphere extension.

* ``examples/examples_modeling_tutorial/modules``: Additional modules (e.g. a CustomHotRegion) needed by the new example run.

Changed
^^^^^^^

* ``Setup.py`` file changed to include the option for installing with new atmosphere extension.

* Documentation page for "Example script and modules" updated to include the new example. 

Attribution
^^^^^^^^^^^

Tuomo Salmi


[v1.1.0] - 2022-11-14
~~~~~~~~~~~~~~~~~~~~~

Summary
^^^^^^^

* Additional tools included in a ``xpsi/utilities`` directory for plotting hot regions on a sphere and performing importance sampling in X-PSI. Documentation for these tools is to be appended later. In addition, the internet documentation compilation was automated using GitHub actions for every merged pull request.

Added
^^^^^

* ``xpsi/utilities/ProjectionTool.py``: Tool for projecting hot regions.

* ``xpsi/utilities/ImportanceSample.py``: Tool for calling X-PSI importance sampling.

Changed
^^^^^^^

* ``Setup.py`` file changed to include the new utilities directory.

* Documentation is now compiled automatically using ``.github/workflows/build_docs.yml`` every time merging a pull request into the main branch.

Attribution
^^^^^^^^^^^

Serena Vinciguerra,
Daniela Huppenkothen,
Tuomo Salmi,
Devarshi Choudhury


[v1.0.0] - 2022-09-26
~~~~~~~~~~~~~~~~~~~~~

Summary
^^^^^^^

* This major release contains minor bug fixes, improved error messages, as well as improved documentation and tutorials (jupyter notebooks).  This release coincided with the submission of an X-PSI article to the `Journal of Open Source Software <https://joss.theoj.org/>`_


Fixed
^^^^^

Added
^^^^^

* A modification of the ``setup.py`` with flags (``--NumHot`` and ``--NumElse``) now facilitates switching between surface emission models.

* The post-processing module has now an option to show the credible intervals of each parameter and run (above the 1D distribution of the corner plot) when multiple runs are plotted in the same figure (but not working for multiple models yet). The appropriate tutorial notebook is also provided.

* Some unit tests and continuous integration.

* A tutorial landing page and a link to a dedicated Zenodo repository for large files needed to run the tutorials. 

Changed
^^^^^^^

* The general documentation has been improved, reorganized and clarified.  More details are provided for the installation, locally and on HPC systems.

* The messages of several possible errors have been clarified and detailed to help the user resolve them.

* A small modification now allows production runs without importing matplotlib.

* All tutorials have been updated and improved.

Deprecated
^^^^^^^^^^

Removed
^^^^^^^

* Method ``fixed_spin`` of ``spacetime.py`` module.  A spacetime with fixed spin can be created by specifying a spin frequency ``value`` and omitting the spin frequency ``bounds``

Attribution
^^^^^^^^^^^

Devarshi Choudhury,
Bas Dorsman,
Sebastien Guillot,
Daniela Huppenkothen,
Yves Kini,
Tuomo Salmi,
Serena Vinciguerra,
Anna Watts

[v0.7.12] - 2022-09-15
~~~~~~~~~~~~~~~~~~~~~~~~~~

Summary
^^^^^^^

* Since version 0.7.11. a few changes have been made including updates to the documentation and the handling of numerical problems in ray tracing. The latter fix can potentially have a small effect on the calculated pulse profiles and likelihood values for some parameter vectors, but according to testing that effect is very minor at most.


Fixed
^^^^^

* Numerical problem in  ``xpsi/cellmesh/rays.pyx`` for certain paramaters causing sporadic warnings in later computation. This is prevented by allowing small rounding errors when checking if sin_alpha parameter is unity, and in case NaNs still occur, replacing them with zero (T.S.).

* Comment about returned variables updated to include the best-fitting background limited by the support in ``xpsi/likelihoods/default_background_marginalisation.pyx`` (T.S.).

* The photosphere object validity check in ``xpsi/Star.py`` which incorrectly failed if all photosphere parameters were fixed (D.C., Y.K., T.S.).

Added
^^^^^

* Added more information and warnings about about switching between the blackbody and numerical atmosphere extensions in the documentation for Installation, Surface radiation field tools and (FA)Q pages. Added also a links to the Zenodo publication of Riley+2021 from where the numerical atmosphere data can be obtained (T.S.).

* Added a new kwargs ("prior_samples_fnames") used in ``xpsi/PostProcessing/_corner.py`` to allow user to set the name of file from where the prior samples are read/saved (T.S.).

* Added comments about the new kwargs (introduced already in version 0.7.11) in the function descriptions used in ``xpsi/PostProcessing/_corner.py`` visible also for the documentation (T.S.).

* Added an option to force update ``xpsi/Star.py`` to avoid errors, for example, when all paremeters are fixed and X-PSI thinks otherwise that updating can be skipped (T.S., D.C., Y.K.).

* Added options allowing the user to truly force update the likelihood in ``xpsi/Likelihood.py`` and avoid errors caused by the automatic need-update-checks not working for all the possible cases. Added also an error message suggesting to use those options if the usual "AttributeError: 'CustomSignal' object has no attribute '_loglikelihood'" would be encountered (T.S.).

Changed
^^^^^^^

Deprecated
^^^^^^^^^^

Removed
^^^^^^^

Attribution
^^^^^^^^^^^

* Tuomo Salmi (T.S.), Devarshi Choudhury (D.C.), and Yves Kini (Y.K.)


[v0.7.11] - 2022-08-22
~~~~~~~~~~~~~~~~~~~~~~

Summary
^^^^^^^

* Since version 0.7.10, a few bugs have been fixed in the module generator, error handling and postprocessing. Also, new error/warning messages are given if trying to use wrong atmosphere extension. In addition, some improvements have also been added to the postprocessing (possibility to e.g. save and read the drawn priors to produce corner plots much faster), without mentioning them in the documentation yet.


Fixed
^^^^^

* Bug in ``xpsi/EnsembleSampler.py`` when initializing walkers. Need to use "self._prior" instead of "prior" (Y.K.).

* Bug (typo) in ``xpsi/PostProcessing/_pulse.py`` when plotting the true signal. Need to use "component" instead of "eomponent" (G.L.).

* Several bugs (typos) in ``xpsi/PostProcessing/_spectrum.py`` when plotting the true signal (T.S., G.L.).

* Issues with ``xpsi/PostProcessing/_corner.py`` not being able to plot the cross hairs for true parameter values in the corner plot if only a subset of model parameters chosen for the figure (T.S., Y.K.).

* Error handling in ``xpsi/Signal.py`` when the number of event data channels does not match the number of the instrument data channels (S.G.).

* Fixed reference to incident_background in the modeling tutorial (B.D.).

* Several bug fixes in ``xpsi/module_generator.py`` (D.C.).

Added
^^^^^

* Added a warning message in the blackbody atmosphere extension  ``xpsi/surface_radiation_field/hot.pyx`` if providing numerical atmosphere data (T.S.).

* Added an error message in the numerical atmosphere extension  ``xpsi/surface_radiation_field/archive/hot/numerical.pyx`` before a segmentation fault error caused by not loading the numerical atmosphere data (T.S.).

* Added a warning when trying to synthetize data in ``xpsi/Likelihood.py`` with input parameters outside of the defined prior bounds, finishing without errors but with no data produced (Y.K. & T.S.).

* Added option for the user to set the line colors for different runs in ``xpsi/PostProcessing/_corner.py`` using kwargs (T.S.).

* Added possibility to save and read the previously drawn prior samples in ``xpsi/PostProcessing/_corner.py`` using "force_draw" kwargs (T.S.).

* Added possibility to plot the priors only for the first run in ``xpsi/PostProcessing/_corner.py`` using "priors_identical" kwargs, if known that priors are the same for all runs (T.S.).

* Saved credible intervals in numerical format that can be accessed after plotting the corner plot (see "val_cred" in ``xpsi/PostProcessing/_corner.py`` and ``xpsi/PostProcessing/_postprocessor.py``) (Y.K., T.S.).

Changed
^^^^^^^

Deprecated
^^^^^^^^^^

Removed
^^^^^^^

Attribution
^^^^^^^^^^^

* Tuomo Salmi (T.S.), Yves Kini (Y.K.), Devarshi Choudhury (D.C.), Bas Dorsman (B.D.), Gwénaël Loyer (G.L.), and Sebastien Guillot (S.G.)


[v0.7.10] - 2022-02-10
~~~~~~~~~~~~~~~~~~~~~~

Summary
^^^^^^^

* Since version 0.7.9, several bugs have been fixed. For example, fixing the double counting of the second component of a dual temperature region when caching turned on. Also, documentation and example scripts have been updated.


Fixed
^^^^^

* Bug in ``xpsi/Signal.py`` when looping over dual temperature components while using caching (D.C., T.S, S.V.). 

* Bug in ``xpsi/Signal.py`` merging the new phase-shift parameter to the parameter subspace (T.S. & D.C.).

* Missing global argument added in ``xpsi/module_generator.py`` (D.C.).

* Documentation and example scripts updated and fixed to work with newest X-PSI versions (S.G.).

* Bug in ``xpsi/PostProcessing/_corner.py`` not showing true values correctly in corner plots for simulated data (T.S. & Y.K.).

* Corrected the link to the documentation pages when importing X-PSI (D.C. & T.S.).

Added
^^^^^

Changed
^^^^^^^

Deprecated
^^^^^^^^^^

Removed
^^^^^^^

Attribution
^^^^^^^^^^^

* Devarshi Choudhury (D.C.), Tuomo Salmi (T.S.), Serena Vinciguerra (S.V.), Sebastien Guillot (S.G.), and Yves Kini (Y.K.)


[v0.7.9] - 2021-11-26
~~~~~~~~~~~~~~~~~~~~~

Summary
^^^^^^^

* New program that automates generation of model modules for common usage
  patterns, in particular the NICER modelling workflow. The program may be
  located at ``xpsi/module_generator.py`` and executed as
  ``python module_generator.py -h`` to see the usage help.


Fixed
^^^^^

* The :class:`~.Background` call method body template and fixed the
  :class:`~.Signal` class to access the correct property of the background
  instance.

* Documentation URLs to reference the organisation repository. (D.H.)


Added
^^^^^

* Functionality to the :class:`~.Data` class method for event handling so that
  it can load events from file when the energy in eV is given.

* Optional maximum energy to use for ray-tracing simulations. Useful if there
  is a background component such as a powerlaw that is jointly modelled with
  higher-energy event data using a subset of instruments.

* A phase-shift parameter for each :class:`~.Signal` instance. If there are
  two or more phase-resolved data-sets, there may be a need to have a phase-
  shifting parameter for each signal. For phase-summed data sets, the phase-
  shift can be arbitrarily fixed. Phase-shifts can be derived from other
  phase-shifts, and one signal's phase-shift can always be fixed as zero and
  thus locked to the phase shifts of the hot regions.


Attribution
^^^^^^^^^^^

* Daniela Huppenkothen (D.H.).


[v0.7.8] - 2021-09-22
~~~~~~~~~~~~~~~~~~~~~

Fixed
^^^^^

* Correction in the importance sampling function. If the number of MPI
  processes is a factor of the number of samples reweighted, a subset of
  samples, with cardinality equal to the size of the MPU world, was not
  reweighted but is included for renormalisation with the same weight as the
  input weight. E.g., if there is one MPI process, then the last sample is not
  reweighted, so the output weight is equal to the input weight. (S.V.)
* Correction of the image appearing on the :mod:`~.HotRegion` page. (S.V.)
* Minor typos corrected. (T.S. & Y.K.)

Changed
^^^^^^^

* Updated the :func:`~.tools.synthesise_exposure` and
  :func:`~.tools.synthesise_given_total_count_number` functions to handle zero
  background and make sure that the input background memory buffer does not get
  modified by the synthesis routines. (T.S. & Y.K.)
* Added a keyword argument to the default background marginalisation function
  to enable passing of a background signal in the form of a channel-phase
  interval buffer. The background should already be averaged over phase
  intervals, having units of counts/s. Useful for phase-dependent backgrounds,
  or a phase-independent background if the channel-by-channel background
  variable prior support is restricted.

Added
^^^^^

* Updates to the project acknowledgements page of the documentation.

Attribution
^^^^^^^^^^^

* Serena Vinciguerra (S.V.), Yves Kini (Y.K.), and Tuomo Salmi (T.S.).


[v0.7.7] - 2021-06-24
~~~~~~~~~~~~~~~~~~~~~

Fixed
^^^^^

* Bugs in mesh cell allocation routine. These bugs occur for some specific
  subset of hot regions with both a superseding member region and a ceding
  member region and both radiate. This bug does not affect any production
  analyses to date, but was encountered by D.C. when preparing a model with
  such a hot region for posterior sampling.
* Importance sampling bug when reweighting the likelihood function.

Added
^^^^^

* Guidelines to the documentation for dependency citation.
* Tips for installing X-PSI on a macOS in the documentation (S.V. & D.C.).
* Some additional lines to install X-PSI on SURFsara's Cartesius (S.V.).
* Instructions to install X-PSI on SURFsara's Lisa (T.S.).

Attribution
^^^^^^^^^^^

* With thanks to Devarshi Choudhury (D.C.) for noticing and investigating
  potentially buggy mesh construction behaviour that was, indeed, buggy.
* With thanks to Serena Vinciguerra for noticing and investigating
  potentially buggy importance sampling behaviour that was, indeed, buggy.
* With thanks to Serena Vinciguerra (S.V.), D.C., and
  Tuomo Salmi (T.S.) for patches to documentation install instructions.

[v0.7.6] - 2021-05-16
~~~~~~~~~~~~~~~~~~~~~

Summary
^^^^^^^

* NB: This patch is unfortunately not backwards compatible. This patch has been
  pushed nevertheless to comply with a NICER collaboration publication which
  uses X-PSI v0.7 with some features from a development version. The analysis is
  open-source, so the development features used have been pushed in this patch.
  The next minor release will officially include these tested features together
  with documentation.

* New skymap plotting functionality and an MPI-capable importance sampling
  method that can handle likelihood function and prior PDF changes. New
  documentation and examples will be made available in the future.

Changed
^^^^^^^

* The extension module for default background marginalisation returns a tuple
  with an extra element. This is probably backwards incompatible with custom
  subclasses of the :class:`~.Signal` class.

Added
^^^^^

* Skymap plotting functionality. Examples will be added to the documentation
  in a future patch. The most useful feature is plotting a skymap time-series
  so that the image of the model surface hot regions rotates across and down
  a static figure. This is useful for papers to summarise an animated figure.
  This feature is functional but still being tested and developed.

* An MPI-capable importance sampling method that can handle likelihood function
  and prior PDF changes. This is useful to save computation time. This feature
  is being tested and developed.

Fixed
^^^^^

* A bug in :meth:`~.Likelihood.Likelihood.check` that prevented checking
  the likelihood function for more than one point.

Attribution
^^^^^^^^^^^

* With thanks to Serena Vinciguerra (S.V.) for testing importance sampling.


[v0.7.5] - 2021-02-10
~~~~~~~~~~~~~~~~~~~~~

Fixed
^^^^^

* Corner-case stability improvements for default background marginalisation.
* If likelihood function is below :attr:`~.Likelihood.Likelihood.llzero` after
  evaluation, the parameter vector is included in the prior support as
  intended.
* Typo in ``_precision`` function in ``xpsi/PostProcessing/__init__.py``. (S.V.)
* Math typo on the :mod:`~.HotRegion` page. (S.V.)
* Explanatory text in the multiple-imaging tutorial. (T.S.)

Changed
^^^^^^^

* A few image components appearing on the :mod:`~.HotRegion` page. (S.V.)
* Bounds exception now prints the name of the offending parameter in
  :class:`~.Parameter.Parameter`. (S.V.)

Added
^^^^^

* An extension module for calculating hot region local variables from global
  variables for hot region configurations under the umbrella of the PST-U model
  introduced in `Riley et al. (2019) <https://ui.adsabs.harvard.edu/abs/2019ApJ...887L..21R/abstract>`_.

Attribution
^^^^^^^^^^^

* With thanks to Serena Vinciguerra (S.V.) and Tuomo Salmi (T.S.).


[v0.7.4] - 2021-01-26
~~~~~~~~~~~~~~~~~~~~~

Fixed
^^^^^

* Missing packages in ``setup.py`` causing errors when importing xpsi.
* A few typos in the documentation.

Added
^^^^^

* A few images in the documentation.

Attribution
^^^^^^^^^^^

* Serena Vinciguerra, Yves Kini, Devarshi Choudhury.


[v0.7.3] - 2020-11-12
~~~~~~~~~~~~~~~~~~~~~

Fixed
^^^^^

* Phase-averaging issue that can sometimes occur due to numerical effects when
  comparing two numbers that should be the same but can differ by tiny degrees
  at machine precision level.
* Some documentation typographic errors.


[v0.7.2] - 2020-11-04
~~~~~~~~~~~~~~~~~~~~~

Fixed
^^^^^

* Error raised while running ``setup.py`` for linking rayXpanda with
  clang compiler.

Attribution
^^^^^^^^^^^

* Serena Vinciguerra.


[v0.7.1] - 2020-10-01
~~~~~~~~~~~~~~~~~~~~~

Fixed
^^^^^

* An ``AttributeError`` raised during runtime linking to the fallback rayXpanda
  implementation.

Attribution
^^^^^^^^^^^

* With thanks to Devarshi Choudhury for bug testing.


[v0.7.0] - 2020-09-30
~~~~~~~~~~~~~~~~~~~~~

Summary
^^^^^^^

* New plotting functionality.
* Should be backwards compatible, but some small internal tweaks or default
  behaviour changes could result in small differences in plots that might not
  even be discernable.

Added
^^^^^

* Option to specify only the number of phases per cycle when calling
  :meth:`~.Photosphere.Photosphere.image`, instead of having to supply the
  phase set.
* New plot type for animated photon specific intensity skymaps with their
  associated photon specific flux pulse-profiles and the photon specific flux
  spectrum that connects the signals at those energies. See the documentation
  of the :meth:`~.Photosphere.Photosphere.image` method for options, details,
  and an example.
* Example plots to the :class:`~.Photosphere.Photosphere` documentation.
* New helper methods :meth:`~.Photosphere.Photosphere.write_image_data`
  and :meth:`~.Photosphere.Photosphere.load_image_data` to write ray map data,
  photon specific intensity image data, and photon specific flux signal data to
  disk, and then read the data back into memory as attributes so that the data
  can be reused to accelerate calls to calculate images and generate static and
  animated plots.
* Option to :meth:`~.Photosphere.Photosphere._plot_sky_maps`,
  ``add_zero_intensity_level``, that applies a colormap such that zero intensity
  corresponds to the lowest colour. In this case a non-radiating part of the
  stellar surface, and the background sky, have well-defined colour. If lowest
  colour in the colormap is instead associated with the lowest finite intensity
  in the skymap panel, then the background sky for instance is assigned the same
  colour so that the least bright part of the image merges with the background
  sky colour. The latter choice resolves the variation in the intensity as a
  function of phase and sky direction better with colour, but the former might
  give more of an indication of the magnitude of the variation in intensity
  as a function of phase and sky direction relative to the background sky.

Changed
^^^^^^^

* A phase set supplied to :meth:`~.Photosphere.Photosphere.image` can have
  units of cycles, not radians as was previously the requirement, by setting
  the ``phase_in_cycles`` keyword argument to ``True`` if the supplied phase
  array as units of cycles.
* The photon specific flux can be calculated with
  :meth:`~.Photosphere.Photosphere.image` at far more energies than photon
  specific intensities are cached at, by using the :obj:`cache_energy_indices`
  keyword to supply and array of integers to index the energy array. This
  saves memory and means that imaging with an extension module can be executed
  once to generate both skymaps (which require cached intensities but only
  typically at a few representative energies) and the photon specific flux
  (which does not require cached intensities, but typically is computed for
  a much finer energy array).

Attribution
^^^^^^^^^^^

* With thanks to Anna Bilous and Serena Vinciguerra for helpful suggestions
  about the new animated plot type.


[v0.6.3] - 2020-10-01
~~~~~~~~~~~~~~~~~~~~~

Fixed
^^^^^

* An ``AttributeError`` raised during runtime linking to the fallback rayXpanda
  implementation.

Attribution
^^^^^^^^^^^

* With thanks to Devarshi Choudhury for bug testing.


[v0.6.2] - 2020-09-28
~~~~~~~~~~~~~~~~~~~~~

Fixed
^^^^^

* Bug in :func:`~.Sample.nested` when initialisation of nested sampler class
  tries to call ``set_default`` dictionary method instead of the correct
  ``setdefault`` method.
* Import errors associated with the :mod:`~.PostProcessing` module.

Changed
^^^^^^^

* The :attr:`~.Parameter.Parameter.cached` property of a
  :class:`~.Parameter.Parameter` instance can be set to ``None``.
* The :class:`~.ParameterSubspace.ParameterSubspace` initialiser is decorated
  to avoid verbose output by every MPI process.
* The :class:`~.Prior.Prior` uses the class attribute
  ``__draws_from_support__`` to set the number of Monte Carlo draws from the
  joint prior support to require to set the MultiNest hypervolume expansion
  factor appropriately. The default value is ``5``, which means :math:`10^5`
  draws from the joint prior support.
* Checks if an instance of  ``six.string_types`` in
  :class:`~.PostProcessing._metadata.Metadata`, e.g., to allow unicode strings
  in posterior ID labels.


[v0.6.1] - 2020-09-14
~~~~~~~~~~~~~~~~~~~~~

Fixed
^^^^^

* Bug wherein multiple :class:`~.Signal.Signal` instances passed to a
  :class:`~.Likelihood.Likelihood` instance do not have references stored.
* The :mod:`~.tools` synthesis functions adhering to the global phase
  interpolant switch, and updated tutorial accordingly.

Changed
^^^^^^^

* The :meth:`~.Data.Data.phase_bin__event_list` constructor signature, so that
  the phase and channel columns can be arbitrary.

Removed
^^^^^^^

* An unused prototype extension module.


[v0.6.0] - 2020-09-05
~~~~~~~~~~~~~~~~~~~~~

Summary
^^^^^^^

* Backwards compatible for most use cases, but possible corner cases.
* Includes a non-critical, but important patch for animating intensity skymaps,
  and updates to the environment file for cloning.
* The new feature is support for higher-order images when invoking an integrator
  that discretises the surface (with a regular mesh). Secondary images can
  be very important, whilst tertiary images less so. Quaternary, quinary, and
  possibly senary images can sometimes be detected and included too, with
  accuracy that decreases with order. Fortunately, the contribution to the
  photon specific flux generally decays rapidly with image order beyond the
  secondary or tertiary images. The computational cost scales almost
  linearly with order *if* an appreciable fraction of every iso-latitudinal ring
  on the surface is multiply-imaged at each order. Note that multiple-imaging
  manifests entirely naturally when an image-plane is discretised in such away
  that the regular mesh resolves the stellar limb sufficiently well, where
  higher-order images get insanely squeezed.

Fixed
^^^^^

* The memory consumption problem of the animator method in
  :class:`~.Photosphere.Photosphere`. Now animation should generally require
  an entirely tracable amount of memory.

Added
^^^^^
.. _rayXpanda: <https://github.com/ThomasEdwardRiley/rayXpanda>

* Multiple-imaging support including an option to specify the maximum image
  order to iterate up to, with automatic truncation when no image at a given
  order is detected. If no limit is specified (the default), then images are
  included as far as they can be detected given the numerical resolution
  settings, which is typically between quaternary and senary images.
* A multiple-imaging tutorial.
* A global switch for changing phase and energy interpolants without
  recompilation of extensions. To change interpolants, you can use top-level
  functions :func:`xpsi.set_phase_interpolant` and
  :func:`xpsi.set_energy_interpolant`. Generally computations are more
  sensitive to the phase interpolants, of which the options from GSL are:
  Steffen spline (pre-v0.6 choice), Akima periodic spline, and cubic periodic
  spline. The default choice is now an Akima periodic spline in an attempt to
  improve interpolation accuracy of the interpolant at function maxima, where
  the accuracy is generally most important in the context of likelihood
  evaluations.  Note that in some corner cases, the signal from a hot region is
  negative in specific flux because there is a correction computed to yield the
  intended signal from :class:`~.Elsewhere.Elsewhere` when it is partially
  masked by hot regions. In this case, when using phase interpolant tools from
  the :mod:`~.tools` and :mod:`~.likelihood` modules it is necessary to use a
  ``allow_negative`` option when calling the tools to specify that a negative
  interpolant is permitted.
* Automatic linking of the package rayXpanda_ for calculation of the inverse of
  the deflection integral, and it's derivative via a high-order symbolic
  expansion, for a subset of primary images. The purpose is to mainly as an
  orthogonal validation of a subset of integrals executed via numerical
  quadrature and inversion via spline interpolation.  The other reason is
  because to support multiple-imaging with the surface-discretisation
  integrators this aforementioned interpolation had to change due to
  non-injectivity of functions when interpolating with respect to the cosine of
  the deflection angle. However, to calculate the convergence derivative
  sufficiently accurately, interpolating with respect to the cosine of the
  deflection seems necessary. Therefore rayXpanda_ can be linked in, if it is
  available, for low deflection angles instead of avoid having to allocate
  additional memory and construct splines specifically for low-deflection
  primary images. Simple testing suggests there are no valuable speed gains,
  however, possibly because the high-order expansion and simultaneous evaluation
  of the polynomial and it's derivate with a nested Horner scheme itself
  requires a substantial number of floating point operations.
* A helper method :meth:`~.ParameterSubspace.ParameterSubspace.merge` that
  merges a set of parameters, or a parameter subspace, or a set of subspaces,
  into a subspace that has already been instantiated.

Changed
^^^^^^^

* Updated the Conda ``environment.yml`` file for replication of the development
  environment. The ``basic_environment.yml`` file was also updated in an
  earlier release in an additional necessary package, ``wrapt``.

Deprecated
^^^^^^^^^^

* The ``repeat``, ``repeat_delay``, and ``ffmpeg_path`` keyword arguments for
  the animator method in :class:`~.Photosphere.Photosphere`. These were
  ultimately not effective. To repeat the animation intrinsically, set the
  number of ``cycles``, and extrinsically, this can be looped when embedded in
  another environment.


[v0.5.4] - 2020-09-01
~~~~~~~~~~~~~~~~~~~~~

Fixed
^^^^^

* Bug due to local variable ``NameError`` when setting instrument channel
  energy edges.
* Bug that prevented a hot region phase parameter from being a fixed or derived
  variable.

Attribution
^^^^^^^^^^^

* With thanks to Devarshi Choudhury.


[v0.5.3] - 2020-08-14
~~~~~~~~~~~~~~~~~~~~~

Summary
^^^^^^^

* Improvement patches. Deliberately backwards incompatible for safety in
  memory allocation.

Fixed
^^^^^

* Add try-except block to :attr:`~.Photosphere.Photosphere.global_to_local_file`
  property so that explicit setting of ``None`` by user is not required if
  file I/O is not needed in the extension module. Actually, ``None`` could
  not be set for the property anyway due to type checking.
* Bug when declaring that sky maps should be animated and memory freed
  beforehand.

Added
^^^^^

* The surface to image-plane ray map is cached in Python process memory so it
  can be efficiently reused for same spacetime configuration and ray map
  resolution settings. Explicit support for writing the ray map to disk and
  loading it is not included, but this should be entirely possible to achieve
  manually. Backwards compatible except for corner cases, such as not using
  keyword arguments when calling :meth:`~.Photosphere.Photosphere.image`, or if
  resolution settings changed between calls to the imager but a ray map
  otherwise exists in Python process memory and the spacetime configuration has
  not been changed.
* A secret keyword argument to :meth:`~.Photosphere.Photosphere.image`,
  :obj:`_OVERRIDE_MEM_LIM`, which can be used to change an internal hard limit
  on the intensity cache size. This setting is for safety and designed so that
  higher memory consumption is deliberate or if something goes awry, it is
  deemed the responsibilty of the user to have read method docstring carefully.
  The tutorials will not use this secret keyword, so if the user tries to run
  them and encounters an exception, they will need to investigate the docstring
  and either adapt the resolution to their system or take the responsibility of
  setting the cache size limit for their system to accomodate the resolution
  settings in the tutorial.
* Optional argument to :meth:`~.Photosphere.Photosphere.image`,
  :obj:`single_precision_intensities`, which flags whether or not to *cache*
  the intensities in single precision do halve intensity cache memory
  requirements. The default is to cache in single precision.
* Verbosity to :meth:`~.Photosphere.Photosphere.image` because execution
  can take many minutes depending on settings chosen. The verbosity
  can be deactivated via a keyword argument (see the method docstring).

Changed
^^^^^^^

* The usage of the :meth:`~.Photosphere.Photosphere.image` argument
  :obj:`cache_intensities`. Instead of simply activating intensity caching
  with boolean, the user must specify a cache size limit that is adhered to.
  If the required cache size given the resolution settings is larger than
  the limit, imaging does not proceed. If the cache size limit is zero or
  equivalent, then imaging safely proceeds without caching the intensities.
* Intensities are by default *cached* in single precision to reduce cache memory
  requirements.


[v0.5.2] - 2020-08-12
~~~~~~~~~~~~~~~~~~~~~

Summary
^^^^^^^

* Python API: small backwards compatible patches to add useful features.
* C API: small backwards incompatible patch to support Python API patch.

Added
^^^^^

* Support for hyperparameters (i.e., parameters of the prior distribution),
  by making :class:`~.Prior.Prior` inherit from
  :class:`~.ParameterSubspace.ParameterSubspace`. Custom hyperparameters can
  then be defined in a subclass initiliser, or otherwise. The hyperparameters
  are merged into the :class:`~.Likelihood.Likelihood` parameter subspace as
  mostly normal parameters (with small caveat in the form of property
  :attr:`~.Parameter.Parameter.is_hyperparameter`) and can have their own
  prior (the hyperprior) implemented in a :class:`~.Prior.Prior` subclass along
  with the other free parameters in the model. A tutorial will be delivered in
  due course. These modifications are backwards compatible.
* Simple support for transforming from global to local variables (for image-
  plane calculations) with the help of a file on disk, whose path can be
  specified dynamically in Python and relayed to the relevant extension where a
  custom model implemention can do I/O with the file. This is useful if one has
  a set of files containing precomputed data, but understandably does not want
  to do filesystem acrobatics or recompile an extension every time the file
  path changes. Setting the file path dynamically in this way is akin to
  changing the value of some discrete variable in the mapping between global
  and local variables. With thanks to Anna Bilous for the suggestion. A tutorial
  will be delivered when possible.
* Added :attr:`~.Instrument.Instrument.channel_edges` property, and updated
  tutorials to reflect this new concrete implementation.

Changed
^^^^^^^

* The ``init_local_variables`` function signature in the header
  ``xpsi/surface_radiation_field/local_variables.pxd``, and in the
  corresponding ``xpsi/surface_radiation_field/archive/local_variables``
  extensions. You would have to modify a custom extension module manually to
  match the function signature declared in the header.

Fixed
^^^^^

* Removed remnant manual Sphinx method signatures; the decorator now preserves
  the method signature so automated Sphinx doc works on those decorated methods.
* Updated package docstring to reflect name change.
* Uses of ``xpsi.Data.channel_range`` property to adhere to future deprecation.


[v0.5.1] - 2020-08-07
~~~~~~~~~~~~~~~~~~~~~

Fixed
^^^^^

* Bug when plotting intensity sky maps because a line was inadvertently
  removed.
* Some mutable defaults in :class:`xpsi.Elsewhere` and :class:`xpsi.Everywhere`.
* Conditional statement in :meth:`xpsi.Photosphere.embed`.

Added
^^^^^

* Capability to add custom parameters when instantiating
  :class:`xpsi.Photosphere`, which is useful for calling image plane extensions
  whilst passing global variables, without having to instantiate
  surface-discretisation classes and without having to handle global variable
  values at compile time or from disk for runtime access.


[v0.5.0] - 2020-08-06
~~~~~~~~~~~~~~~~~~~~~

Summary
^^^^^^^

* The major change is an update and refactoring of the post-processing module
  to work again with past API changes. (The module was not being kept up to date
  with previous releases listed below because it wasn't to our knowledge
  being used by anyone yet, and thus we focussed on other features.) The module
  has been refactored to be more modular, flexible, and extensible. For
  instance, posterior signal-plot classes can be added by the user and
  complex plotting routines can thus be developed, as demonstrated in the
  concrete classes such as :class:`xpsi.PostProcessing.PulsePlot`. The plot
  classes have been used to reproduce (with improved functionality and
  performance) the relevant signal plots from `Riley et al. (2019) <https://ui.adsabs.harvard.edu/abs/2019ApJ...887L..21R/abstract>`_, as demonstrated
  in the post-processing tutorial notebook and embedded in the class docstrings
  for reference.
* Development of online documentation pages, including project organisation
  pages and a Code of Conduct (please read), and development of docstrings.
  Note that some snippets of documentation look forward to v1.0 (e.g., release
  of technical notes in the repo itself).

Fixed
^^^^^

* The :class:`xpsi.Data` docstring explanations have been improved for clarity,
  mainly regarding the instrument channel definitions. The explanation is of how
  the information contained in a :class:`xpsi.Data` instance pertains to the
  *loaded* instrument response (sub)matrix.
* The :class:`xpsi.Instrument` docstrings have also been improved for clarity,
  explaining the relationship to :class:`xpsi.Data` in more detail.
* Update extension module for background marginalisation to take distinct phase
  sets associated with hot regions.
* The constructor :meth:`xpsi.Spacetime.fixed_spin` inclination upper bound
  is :math:`\pi/2` radians to eliminate degeneracy due to equatorial-reflection
  symmetry in the default prior on source-receiver geometric configuration.
* Tweak caching (memoization) so that cache and current vectors are equal at
  the end of likelihood evaluation routine.
* Generally clean up naming and docstrings for extension modules. Add return
  types.
* Bug was fixed for transforming posterior sample sets and prior samples when
  parameter orders different in sample files and a prior object due to API
  updates. Whether this solution is to be long-term is to be decided; more
  generally need to figure out how to elegantly handle derived parameters that
  are not needed for likelihood evaluation (those derived parameters are
  instances of :class:`xpsi.Parameter`) but are of interest for post-processing.
* Handle ``param_plot_lims=None`` correctly in
  :class:`xpsi.PostProcessing.CornerPlotter`.
* Checked for unintended mutable defaults package-wide, and fixed as
  appropriate.
* Fix bugs in ``CustomPrior`` class (:ref:`example_script`; these example
  modules were not run at the time of translation between past API versions, so
  only found bugs when making post-processing tutorial for this release).
* The formatting of annotated credible intervals in
  :class:`xpsi.PostProcessing.CornerPlotter` has been improved by inferring the
  largest number of decimal places needed for two non-zero decimal digits, and
  then formatting the median and quantile differences to this shared decimal
  precision above the on-diagonal panels. If the numbers cannot be well-
  represented by this scheme, the user could try a unit transformation.
* Tried to tweak automated margins for intensity sky map multi-panel plots,
  so as not to sometimes partially cut an axis label.
* Bug that prevented animation of sky map frames written to disk because the
  frames were not cached in memory by reimaging.

Added
^^^^^

* The :class:`xpsi.Data` is now concrete in implementation, such that in common
  usage patterns, it does not need to be subclassed.
* A constructor to :class:`xpsi.Data` to load a phase-folded event list and
  phase-bin the events in a subset of selected channels.
* A :meth:`xpsi.Data.channels` property that holds the instrument channels
  to be checked by a :class:`xpsi.Signal` instance against those declared for
  the loaded instrument response (sub)matrix. This property as also required by
  the post-processing module (namely, :class:`xpsi.PostProcessing.ResidualPlot`
  and the other :class:`xpsi._signalplot.SignalPlot` subclasses).
* A :meth:`xpsi.Instrument.channels` property that holds the instrument
  channels to be checked by a :class:`xpsi.Signal` instance against those
  declared for the event data matrix.
* Support for multiple instruments operating on the same incident signal due to
  assumed effective time-invariance of the signal generated during one
  rotational cycle of the surface radiation field.
* Module :mod:`xpsi.surface_radiation_field` to call atmosphere extensions
  directly (without the calls being embedded in integration algorithms), for
  checking implementation of complicated atmospheres such as those requiring
  interpolation with respect to a numerical lookup table.
* Support for the extension module for calculating the local surface radiation
  field variables to read in numerical model data. An example extension module
  designed to execute nearest-neighbour lookup amonst an general unstructured
  array of points of the openness of magnetic field lines has been developed.
* Add simple energy annotation option to photon specific intensity sky-map
  panels.
* State the energy units (keV) that the :class:`xpsi.Instrument` must comply
  with when energy interval bounds are specified.
* State the units of variables such as energy and specific intensity in the
  surface radiation field extension module. These requirements may be found in
  function body comments.
* Explain in :class:`xpsi.PostProcessing.CornerPlotter` docstring the order in
  which posteriors are plotted given the input order.
* Post-processing switches to overwrite transformed-sample files and
  combined-run files on disk.
* Workaround to handle the case where due to API changes, the relationship
  between sample parameter vectors on disk and the parameter vector in the
  current API are related not just by reordering, but transformations. This
  is demonstrated in the post-processing tutorial instead of transforming the
  original sample files on disk in place, the transformed files written to disk
  contain both the transformed vector (same number of elements) to match the
  parameters defined under the current API (the order of the vector can be
  different between the :class:`xpsi.ParameterSubspace` underlying with a
  :class:`xpsi.Likelihood` instance and the files on disk containing the
  transformed samples), and the additional derived parameters.
* Attempt to free up memory when :meth:`xpsi.Photosphere.images` is no longer
  needed, but memory-intensive operations need to be performed.
* Attempt to free memory properly after animating a sky-map phase sequence.

Changed
^^^^^^^

* Change (Earth) inclination parameter :math:`i` to :math:`\cos(i)` so that the
  default prior density function is isotropic.
* The object formerly named ``xpsi.Pulse`` has had its name changed to
  :class:`xpsi.Signal`, and across the package, names that were ``pulse`` are
  apart from potential corner cases or documentation instances of the word,
  are now ``signal``, because when support joint likelihood functions over
  multiple instruments, some data sets are phase averaged. Moreover, *signal*
  is arguably clearer in meaning than *pulse*, once it has been established
  that the signals the package focuses on are *pulsed* but depending on
  the instrument, the data we confront the model with has some degree of phase
  (timing) resolution that might be insufficient for phase-resolved
  observations.
* The :class:`xpsi.Data` definition of the ``last`` channel has changed to be
  the index of the last row in the loaded instrument response (sub)matrix,
  instead of being the index of the last row plus one; this means that the
  value exposed via a property is ``last+1``.
* For numerical atmospheres of same number of grid dimensions, improved
  extension ``surface_radiation_field/archive/{hot,elsewhere}/numerical.pyx``
  module to infer grid size for memory allocation and interpolation searches
  (implemented automatic inference of grid size, but hard-coded
  four-dimensional cubic polynomial interpolation persistent). Different
  those atmospheres can be loaded simply via a Python subclass without
  the relevant extension module being recompiled.
* The :class:`xpsi.Photosphere` class sometimes does no surface discretisation,
  so allow no hot regions, elsewhere, or everywhere objects; then image-plane
  discretisation can be accessed without dummy object creation.
* Tweak :class:`xpsi.SpectrumPlot` settings to print a warning statement that
  spectrum plot works best with logarithmic spacing, and the user has to shadow
  class attribute with ``logspace_y=False``.
* Do not print :class:`xpsi.HotRegion` instance parameter properties upon
  creation if fixed at boundary value so that the region is fully described by
  fewer parameters.
* Merged energy integration extension modules into one.
* Made phase shift parameters (strictly) unbounded; remember however that for a
  sensible prior, bound the phase shifts on a unit interval, and thus it is
  required that phase bounds are specified and finite.
* In extensions, modified phase shifting so that a shift permitted by unbounded
  phase parameter does not require many iterations to decrement or increment to
  unit interval (achieved simply with floor operation).

Deprecated
^^^^^^^^^^

* The :meth:`xpsi.Data.channel_range` property has been renamed to
  :meth:`xpsi.Data.index_range` so as to avoid confusion between these numbers
  and the true instrument channels. *The old property will be removed for
  release v1.0*.

Removed
^^^^^^^

* The ensemble MCMC sample backend for post-processing because we do not expect
  it to be useful in the immediate future, but requires some non-trivial
  development work to meld properly with the current post-processing module
  which is focussed on nested sampling. This functionality will be reintroduced
  in a future release (refer to :ref:`todo`). The ensemble sampler can still be
  run, however, and the native backend for accessing sample information on disk
  is demonstrated in a tutorial notebook. However, the runs cannot be processed
  for posterior integrals and visualisation using the same tools as available
  for nested sampling runs.

Attribution
^^^^^^^^^^^

* With thanks to Sebastien Guillot (testing and feedback),
  Devarshi Choudhury (testing and feedback),
  Sam Geen & Bob de Witte (Windows installation advice),
  and Anna L. Watts (documentation patches and feedback).


[v0.4.1] - 2020-06-03
~~~~~~~~~~~~~~~~~~~~~

Fixed
^^^^^

* Function signatures to match header declarations in atmosphere extensions:
  ``xpsi/surface_radiation_field/archive/elsewhere/numerical.pyx`` to match
  ``xpsi/surface_radiation_field/elsewhere_radiation_field.pxd``.
  With thanks to Sebastien Guillot.


[v0.4.0] - 2020-02-14
~~~~~~~~~~~~~~~~~~~~~

Summary
^^^^^^^

* Mainly new features.
* Backwards compatible (apart from possible corner cases).

Fixed
^^^^^

* Removed a spurious geometric factor in the integrator that discretises the
  surface with a static mesh. This integrator was called by the ``Elsewhere``
  class. The error when this factor is included is O(1%) at 600 Hz for soft
  emission from the entire stellar disk, and then scales with spin and energy
  beyond this. To reproduce the bug, find the commented out ``/ superlum`` in
  file ``xpsi/cellmesh/integrator_for_time_invariance.pyx`` (line 251) and
  uncomment it. Then reinstall the package. When this factor is included, the
  mesh itself is moving in the context of the images subtended by its
  constituent elements on our sky. We want the mesh to be static so that this
  integrator can be used for faster calculation of time-invariant signals.
* Bug in which the prior density factor is incorporated twice if a ``Likelihood``
  instance held a reference to a ``Prior`` object and these are merged into
  a ``Posterior`` object which is fed to the ensemble sampler. If the prior
  density was *flat*, this bug will have had no effect on posterior
  distributions.

Added
^^^^^

* New features are the simulation of signals from more general surface
  radiation fields that globally span the stellar surface. This can be
  done with several types of integrator.
* The new image-plane discretisation integrator supports imaging of a star,
  and Python functionality has been added to automate plotting and animation
  of intensity sky maps.
* A new tutorial to the documentation to demonstrate these new features and
  an internal cross-check of distinct integration algorithms.
* A visual introduction to the documentation pages with some animated sky maps.


[v0.3.6] - 2020-01-24
~~~~~~~~~~~~~~~~~~~~~

Fixed
^^^^^

* Some code snippets in documentation examples of prior implementation
  with the latest API minor version (v0.3).

Changed
^^^^^^^

* Modify the ``HotRegions`` class to function with two *or more* hot region
  objects.


[v0.3.5] - 2020-01-22
~~~~~~~~~~~~~~~~~~~~~

Summary
^^^^^^^

* Docstring edits and backwards compatible changes to several class
  initialisation arguments.

Attribution
^^^^^^^^^^^

* Based mostly on discussion with and feedback from Devarshi Choudhury.

Fixed
^^^^^

* Some docs formatting problems.
* Some corrections to example scripts/modules updated in v0.3.4 to use
  current API.

Changed
^^^^^^^

* The photospheric mode frequency parameter is not converted to an angular
  frequency until it is used, so the cached value matches the docstring
  description.

Deprecated
^^^^^^^^^^

* The ``is_secondary`` argument of the ``HotRegion`` class. Use ``is_antiphased`` instead
  to ensure future compatibility.
* The ``store`` argument of the ``Pulse`` class. Use ``cache`` instead to ensure future
  compatibility.


[v0.3.4] - 2020-01-20
~~~~~~~~~~~~~~~~~~~~~

Summary
^^^^^^^

* A few patches including backwards compatible improvements.
* Various docstring/comment/doc edits.
* Update docs example model to use v0.3.4 API.

Fixed
^^^^^

* Ensure consistency between input parameter ``bounds`` and ``values`` by
  always requiring dictionaries. Fix applies to ``Elsewhere`` and
  ``Photosphere``. Courtesy Sebastien Guillot.
* Gravitational mass doc typo fix.

Changed
^^^^^^^

* Add input argument checks to ``Likelihood.check`` method.
* Add default ``hypercube=None`` to ``Prior.inverse_sample_and_transform``
  method.
* If derived parameters found in subspace, assume an update is needed because
  cache mechanism not in place. (WIP.)


[v0.3.3] - 2020-01-20
~~~~~~~~~~~~~~~~~~~~~

Fixed
^^^^^

* At several places in the ``Likelihood`` class, calls were place to ``self``,
  forgetting that ``Likelihood`` overwrites ``ParameterSubspace.__call__``.
  Now calls are ``super(Likelihood, self).__call__()`` to obtain the current
  parameter vector.

[v0.3.2] - 2020-01-16
~~~~~~~~~~~~~~~~~~~~~

Summary
^^^^^^^

* Bug fixes. Backwards compatible.
* When initializing the ensemble-MCMC chains using an nd-ball, the inclusion
  in the prior support was checked by passing a vector to ``Prior.__call__`` but
  that code assumed that the parameter vector had already been assigned and
  can be accessed through the ``ParameterSubspace``. As a result either an
  exception would be thrown (if parameter objects have no value set) or the
  support condition would be evaluated for some preset vector that does not
  change has we iterate through chains.
* The ``Likelihood.check`` method now has a fallback implementation given that
  the NumPy ``allclose`` function in v1.17 does not support Python 2.7.

Attribution
^^^^^^^^^^^

* Based on testing by Sebastien Guillot.

Fixed
^^^^^

* The ``EnsembleSampler`` so that it does not rely on the ``CustomPrior.__call__``
  implementation to handle a vector argument. Chains should now be in
  prior support from the start and never leave.
* The ``Likelihood.check`` method so that a call to a ``Likelihood`` instance
  updates the parameters with a vector if the physical points are passed
  for value checking.
* The ``Likelihood.check`` method error error handling and if/else branching
  has been fixed.
* Some typographic errors in docs.

Changed
^^^^^^^

* The way ``EnsembleSampler`` accesses the prior object.


[v0.3.1] - 2019-12-12
~~~~~~~~~~~~~~~~~~~~~

Fixed
^^^^^

* Some docstring and Sphinx-related formatting.


[v0.3.0] - 2019-12-10
~~~~~~~~~~~~~~~~~~~~~

Summary
^^^^^^^

* Not backwards compatible.
* The main feature is a more sophisticated backend for handling parameters,
  parameter subspaces, and the object hierarchy that forms the modelling
  language. Notably, the parameter objects can be accessed everywhere more
  readily, with dictionary-like functionality that alleviates the problem
  of remembering the imposed order of parameters in a vector. Resultantly,
  there is much more freedom when a user constructs a model and interfaces
  it with sampling software.
* Model parameters can either be *free*, *fixed/frozen* at some scalar value,
  or *derived* deterministically from other model parameters.
* The docs and tutorials have also been updated to reflect these developments.

Attribution
^^^^^^^^^^^

* Feedback and ideas for the above development were discussed at an X-PSI
  workshop in Amsterdam, November 25-29 2019:
  Sebastien Guillot, Emma van der Wateren, Devarshi Choudhury, Pushpita Das,
  Anna Bilous, and Anna Watts.

Added
^^^^^

* A new class ``xpsi.Parameter`` of which every model parameter is an instance.

Changed
^^^^^^^

* The ``xpsi.ParameterSubspace`` class, which has far more sophisticated behaviours
  as a parameter container. The class, upon initialisation with arguments,
  also merges parameters and subspaces into a higher-dimensional (sub)space.
  Most other classes in the modelling language *inherit* from the
  ``xpsi.ParameterSubspace`` class.
* The ``xpsi.TwoHotRegions`` class is now dedicated to representing antipodally
  reflection-symmetric configurations only to simplify the choice of which
  class to use between ``xpsi.HotRegions`` and ``xpsi.TwoHotRegions``. However,
  antipodally reflection-symmetric models can also be constructed using
  just ``xpsi.HotRegions`` because of the new *derived* parameter support. The
  may be a minor speed difference: ``xpsi.TwoHotRegions``
  should be very slightly faster, but it might be imperceptible. Future
  warning: in the future ``xpsi.TwoHotRegions`` might removed altogther for
  simplication.
* The ``xpsi.Photosphere`` class can be instantiated to encapsulate only a
  reference to an ``xpsi.Elsewhere`` instance, and no ``xpsi.HotRegion`` instances.
  An ``xpsi.Elsewhere`` instance can by definition only generate a
  phase-invariant signal. However, further development is needed to handle
  this phase-invariant signal efficiently for likelihood functionality,
  given that operations with respect to phase are not required. Instead
  likelihood functions would be defined only with respect to energy.

Removed
^^^^^^^

* The ``xpsi.ParameterSpace`` module. The global model parameter space is also
  simply an intance of the ``xpsi.ParameterSubspace`` class.<|MERGE_RESOLUTION|>--- conflicted
+++ resolved
@@ -34,31 +34,22 @@
 .. ^^^^^^^^^^^
 
 
-<<<<<<< HEAD
 [pre-v2.1.1] - 2023-10-05
-=======
-[pre-v2.1.1] - 2023-09-26
->>>>>>> 02b311c9
 ~~~~~~~~~~~~~~~~~~~~~~~~~
 
 Fixed
 ^^^^^
 
-<<<<<<< HEAD
 * Synthesise function in ``xpsi/Likelihood.py`` forced to always use the given parameters and produce synthetic data regardless of other settings. (T.S.).
-=======
+
 * Prior probability values prevented from being exactly zero (or negative) for KL-divergence calculation and avoiding thus infinite values for the reported KL-divergence estimates (T.S.).
->>>>>>> 02b311c9
 
 Attribution
 ^^^^^^^^^^^
 
 Tuomo Salmi
 
-<<<<<<< HEAD
-=======
-
->>>>>>> 02b311c9
+
 [v2.1.0] - 2023-09-08
 ~~~~~~~~~~~~~~~~~~~~~
 
