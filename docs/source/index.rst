.. module:: xpsi

.. include:: intro.rst

.. toctree::
   :maxdepth: 1
   :caption: User Guide

   install
   overview
   FAQ
   applications
   HPC_systems

.. toctree::
   :maxdepth: 1
   :caption: Development

   code_of_conduct
   contributing
   history
   todo
   acknowledgements
   citation

.. toctree::
   :maxdepth: 1
   :caption: Tutorials

<<<<<<< HEAD
   model_construction
   multiple_instruments
   hotregion_complexity
   global_surface_emission
   surface_radiation_field_checking_tools_tutorial
   model_construction_streamlined
   multiple_imaging
   polarization
   postprocessing_tutorial
   example_script
   example_job
=======
   Start_here
   Modeling
   Instrument_synergy
   Hot_region_complexity
   Surface_radiation_field_tools
   Modeling_without_statistics
   Post-processing
   Emitting_patterns_2Dprojection
   Importance_sample
   Module_generator_tutorial
   Example_script_and_modules
   Example_job
>>>>>>> 4760c728

.. toctree::
   :maxdepth: 1
   :caption: Likelihood API

   parameter
   parameterSubspace
   likelihood
   signal
   instrument
   data
   star
   spacetime
   photosphere
   hotregion
   twohotregions
   hotregions
   elsewhere
   everywhere
   interstellar
   background

.. toctree::
   :maxdepth: 1
   :caption: Extension modules

   extensions_overview
   surface_radiation_field
   likelihood_implementations
   tools

.. toctree::
   :maxdepth: 1
   :caption: Posterior API

   prior
   posterior
   sample
   postprocessing<|MERGE_RESOLUTION|>--- conflicted
+++ resolved
@@ -27,32 +27,19 @@
    :maxdepth: 1
    :caption: Tutorials
 
-<<<<<<< HEAD
-   model_construction
-   multiple_instruments
-   hotregion_complexity
-   global_surface_emission
-   surface_radiation_field_checking_tools_tutorial
-   model_construction_streamlined
-   multiple_imaging
-   polarization
-   postprocessing_tutorial
-   example_script
-   example_job
-=======
    Start_here
    Modeling
    Instrument_synergy
    Hot_region_complexity
    Surface_radiation_field_tools
    Modeling_without_statistics
+   polarization
    Post-processing
    Emitting_patterns_2Dprojection
    Importance_sample
    Module_generator_tutorial
    Example_script_and_modules
    Example_job
->>>>>>> 4760c728
 
 .. toctree::
    :maxdepth: 1
