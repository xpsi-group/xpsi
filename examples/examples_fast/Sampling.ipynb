{
 "cells": [
  {
   "cell_type": "markdown",
   "metadata": {},
   "source": [
    "   # <center> Notebook for Sampling "
   ]
  },
  {
   "cell_type": "markdown",
   "metadata": {},
   "source": [
    "###  Simple model (ST- : single temperature)\n",
    "\n",
    "### For more complex model, see: \n",
    "https://xpsi-group.github.io/xpsi"
   ]
  },
  {
   "cell_type": "markdown",
   "metadata": {},
   "source": [
    "## <center> Importing modules"
   ]
  },
  {
   "cell_type": "code",
   "execution_count": 1,
   "metadata": {},
   "outputs": [
    {
     "name": "stdout",
     "output_type": "stream",
     "text": [
      "/=============================================\\\n",
      "| X-PSI: X-ray Pulse Simulation and Inference |\n",
      "|---------------------------------------------|\n",
<<<<<<< HEAD
      "|                Version: 1.2.1               |\n",
=======
      "|                Version: 1.2.0               |\n",
>>>>>>> 630a5332
      "|---------------------------------------------|\n",
      "|      https://xpsi-group.github.io/xpsi      |\n",
      "\\=============================================/\n",
      "\n",
      "Imported GetDist version: 1.4\n",
      "Warning: The PostProcessing module is compatible with a specific GetDist commit, with version 0.3.1, so this module will likely not work as intended.\n",
      "Imported nestcheck version: 0.2.1\n",
      "Warning: The PostProcessing module is compatible with a specific nestcheck commit, with version 0.2.0, so this module will likely not work as intended.\n",
      "Warning: Using native nestcheck KDE instead of GetDist KDE.\n"
     ]
    }
   ],
   "source": [
    "from __future__ import print_function, division\n",
    "\n",
    "%matplotlib inline\n",
    "\n",
    "import os\n",
    "import numpy as np\n",
    "import math\n",
    "\n",
    "\n",
    "from matplotlib import pyplot as plt\n",
    "from matplotlib import rcParams\n",
    "from matplotlib.offsetbox import AnchoredText\n",
    "from matplotlib.ticker import MultipleLocator, AutoLocator, AutoMinorLocator\n",
    "from matplotlib import gridspec\n",
    "from matplotlib import cm\n",
    "from matplotlib.patches import Rectangle\n",
    "import matplotlib.patches as mpatches\n",
    "\n",
    "\n",
    "import xpsi\n",
<<<<<<< HEAD
    "from xpsi import Parameter#make_verbose\n",
=======
    "from xpsi import Parameter\n",
>>>>>>> 630a5332
    "from scipy.interpolate import Akima1DInterpolator\n",
    "from xpsi.global_imports import _c, _G, _dpr, gravradius, _csq, _km, _2pi"
   ]
  },
  {
   "cell_type": "markdown",
   "metadata": {},
   "source": [
    "# Loading data"
   ]
  },
  {
   "cell_type": "code",
   "execution_count": 2,
   "metadata": {},
   "outputs": [
    {
     "name": "stdout",
     "output_type": "stream",
     "text": [
      "Setting channels for event data...\n",
      "Channels set.\n"
     ]
    }
   ],
   "source": [
    "\n",
    "data = xpsi.Data(np.loadtxt(\"./Data/xpsi_good_realisation.dat\", dtype=np.double),\n",
    "                     channels=np.arange(10,301),\n",
    "                     phases=np.linspace(0.0, 1.0, 33),\n",
    "                     first=0,\n",
    "                     last=290,\n",
    "                     exposure_time=1000.0)\n"
   ]
  },
  {
   "cell_type": "markdown",
   "metadata": {},
   "source": [
    "# Instrument settings"
   ]
  },
  {
   "cell_type": "code",
   "execution_count": 3,
   "metadata": {},
   "outputs": [],
   "source": [
    "# Let use the same fake telescope used to geenrate the synthetic data\n",
    "\n",
    "\n",
    "\n",
    "\n",
    "channel_number=np.arange(0,1501)    # The channel nnumber\n",
    "energy_low=np.arange(0,15.01, 0.01) # Lower bounds of each channel\n",
    "energy_high=energy_low+0.01         # Upper bounds of each channel\n",
    "channel_edges=np.array([list(channel_number),list(energy_low),list(energy_high)]).T\n",
    "\n",
    "# ARF\n",
    "arf_energy_low=[0.1]\n",
    "arf_energy_high=[0.105]\n",
    "arf_val=[1800]\n",
    "\n",
    "counter=1\n",
    "while arf_energy_low[-1]<=14.995:\n",
    "    arf_energy_low.append(arf_energy_low[-1]+0.005)\n",
    "    arf_energy_high.append(arf_energy_high[-1]+0.005)\n",
    "    arf_val.append(1800)\n",
    "    counter +=1\n",
    "\n",
    "\n",
    "ARF=np.array([list(arf_energy_low),\n",
    "              list(arf_energy_high),\n",
    "              list(arf_val)]).T\n",
    "\n",
    "# RMF\n",
    "RMF=np.diag(np.full(counter,1))        "
   ]
  },
  {
   "cell_type": "code",
   "execution_count": 4,
   "metadata": {},
   "outputs": [],
   "source": [
    "# Instrument Class\n",
    "\n",
    "class CustomInstrument(xpsi.Instrument):\n",
    "    \n",
    "    \"\"\" Fake telescope response. \"\"\"\n",
    "    \n",
    "    \n",
    "\n",
    "    def __call__(self, signal, *args):\n",
    "        \"\"\" Overwrite base just to show it is possible.\n",
    "\n",
    "        We loaded only a submatrix of the total instrument response\n",
    "        matrix into memory, so here we can simplify the method in the\n",
    "        base class.\n",
    "\n",
    "        \"\"\"\n",
    "        matrix = self.construct_matrix()\n",
    "\n",
    "        self._folded_signal = np.dot(matrix, signal)\n",
    "\n",
    "        return self._folded_signal\n",
    "\n",
    "    @classmethod\n",
    "    def from_response_files(cls, ARF, RMF, max_input, min_input=0,channel=[1,1500],\n",
    "                            channel_edges=None):\n",
    "        \"\"\" Constructor which converts response files into :class:`numpy.ndarray`s.\n",
    "        :param str ARF: Path to ARF which is compatible with\n",
    "                                :func:`numpy.loadtxt`.\n",
    "        :param str RMF: Path to RMF which is compatible with\n",
    "                                :func:`numpy.loadtxt`.\n",
    "        :param str channel_edges: Optional path to edges which is compatible with\n",
    "                                  :func:`numpy.loadtxt`.\n",
    "        \"\"\"\n",
    "\n",
    "        if min_input != 0:\n",
    "            min_input = int(min_input)\n",
    "\n",
    "        max_input = int(max_input)\n",
    "\n",
    "        matrix = np.ascontiguousarray(RMF[min_input:max_input,channel[0]:channel[1]].T, dtype=np.double)\n",
    "\n",
    "        edges = np.zeros(ARF[min_input:max_input,2].shape[0]+1, dtype=np.double)\n",
    "        \n",
    "        \n",
    "\n",
    "        edges[0] = ARF[min_input,0]; edges[1:] = ARF[min_input:max_input,1]\n",
    "\n",
    "        for i in range(matrix.shape[0]):\n",
    "            matrix[i,:] *= ARF[min_input:max_input,2]\n",
    "    \n",
    "\n",
    "        channels = np.arange(channel[0],channel[1])\n",
    "    \n",
    "\n",
    "        return cls(matrix, edges, channels, channel_edges[channel[0]:channel[1]+1,1])\n"
   ]
  },
  {
   "cell_type": "code",
   "execution_count": 5,
   "metadata": {},
   "outputs": [
    {
     "name": "stdout",
     "output_type": "stream",
     "text": [
      "Setting channels for loaded instrument response (sub)matrix...\n",
      "Channels set.\n",
      "No parameters supplied... empty subspace created.\n"
     ]
    }
   ],
   "source": [
    "Instrument = CustomInstrument.from_response_files(ARF =ARF,\n",
    "                                             RMF = RMF,\n",
    "                                             max_input = 301,\n",
    "                                             min_input = 10,\n",
    "                                             channel=[10,301],\n",
    "                                             channel_edges =channel_edges)"
   ]
  },
  {
   "cell_type": "markdown",
   "metadata": {},
   "source": [
    "# Signal"
   ]
  },
  {
   "cell_type": "code",
   "execution_count": 6,
   "metadata": {},
   "outputs": [],
   "source": [
    "# Nothing very special here\n",
    "\n",
    "import six as _six\n",
    "\n",
    "from xpsi.likelihoods.default_background_marginalisation import eval_marginal_likelihood\n",
    "from xpsi.likelihoods.default_background_marginalisation import precomputation\n",
    "\n",
    "class CustomSignal(xpsi.Signal):\n",
    "    \"\"\" A custom calculation of the logarithm of the NICER likelihood.\n",
    "\n",
    "    We extend the :class:`xpsi.Signal.Signal` class to make it callable.\n",
    "\n",
    "    We overwrite the body of the __call__ method. The docstring for the\n",
    "    abstract method is copied.\n",
    "\n",
    "    \"\"\"\n",
    "\n",
    "    def __init__(self, workspace_intervals = 1000, epsabs = 0, epsrel = 1.0e-8,\n",
    "                 epsilon = 1.0e-3, sigmas = 10.0, support = None, *args, **kwargs):\n",
    "        \"\"\" Perform precomputation. \"\"\"\n",
    "\n",
    "        super(CustomSignal, self).__init__(*args, **kwargs)\n",
    "\n",
    "        try:\n",
    "            self._precomp = precomputation(self._data.counts.astype(np.int32))\n",
    "        except AttributeError:\n",
    "            print('No data... can synthesise data but cannot evaluate a '\n",
    "                  'likelihood function.')\n",
    "        else:\n",
    "            self._workspace_intervals = workspace_intervals\n",
    "            self._epsabs = epsabs\n",
    "            self._epsrel = epsrel\n",
    "            self._epsilon = epsilon\n",
    "            self._sigmas = sigmas\n",
    "\n",
    "            if support is not None:\n",
    "                self._support = support\n",
    "            else:\n",
    "                self._support = -1.0 * np.ones((self._data.counts.shape[0],2))\n",
    "                self._support[:,0] = 0.0\n",
    "\n",
    "    @property\n",
    "    def support(self):\n",
    "        return self._support\n",
    "\n",
    "    @support.setter\n",
    "    def support(self, obj):\n",
    "        self._support = obj\n",
    "\n",
    "    def __call__(self, *args, **kwargs):\n",
    "        self.loglikelihood, self.expected_counts, self.background_signal,self.background_given_support = \\\n",
    "                eval_marginal_likelihood(self._data.exposure_time,\n",
    "                                          self._data.phases,\n",
    "                                          self._data.counts,\n",
    "                                          self._signals,\n",
    "                                          self._phases,\n",
    "                                          self._shifts,\n",
    "                                          self._precomp,\n",
    "                                          self._support,\n",
    "                                          self._workspace_intervals,\n",
    "                                          self._epsabs,\n",
    "                                          self._epsrel,\n",
    "                                          self._epsilon,\n",
    "                                          self._sigmas,\n",
    "                                          kwargs.get('llzero'))\n"
   ]
  },
  {
   "cell_type": "code",
   "execution_count": 7,
   "metadata": {},
   "outputs": [
    {
     "name": "stdout",
     "output_type": "stream",
     "text": [
      "Creating parameter:\n",
      "    > Named \"phase_shift\" with fixed value 0.000e+00.\n",
      "    > The phase shift for the signal, a periodic parameter [cycles].\n"
     ]
    }
   ],
   "source": [
    "#from CustomSignal import CustomSignal\n",
    "\n",
    "signal = CustomSignal(data = data,\n",
    "                      instrument = Instrument,\n",
    "                      interstellar = None,\n",
    "                      cache = True,\n",
    "                      workspace_intervals = 1000,\n",
    "                      epsrel = 1.0e-8,\n",
    "                      epsilon = 1.0e-3,\n",
    "                      sigmas = 10.0)\n",
    "\n"
   ]
  },
  {
   "cell_type": "markdown",
   "metadata": {},
   "source": [
    "# Space-time"
   ]
  },
  {
   "cell_type": "markdown",
   "metadata": {},
   "source": [
    "### These are the parameters used to generate the synthetic data, hence for the sampling to be fast, let use some tight prior around those values\n",
    "\n",
    "- 1.4,                         # Mass in solar Mass\n",
    "- 12,                          # Equatorial radius in km\n",
    "- 1.,                          # Distance in kpc\n",
    "- math.cos(60*np.pi/180),      # Cosine of Earth inclination to rotation axis\n",
    "- 0.0,                         # Phase shift\n",
    "- 70*np.pi/180,                # Colatitude of the centre of the superseding region\n",
    "- 0.75,                        # Angular radius of the (circular) superseding region\n",
    "- 6.7,                         # Temperature in log 10\n",
    "- -2                           # Background sprectral index : gamma (E^gamma) \n"
   ]
  },
  {
   "cell_type": "code",
   "execution_count": 8,
   "metadata": {},
   "outputs": [
    {
     "name": "stdout",
     "output_type": "stream",
     "text": [
      "Creating parameter:\n",
      "    > Named \"frequency\" with fixed value 3.140e+02.\n",
      "    > Spin frequency [Hz].\n",
      "Creating parameter:\n",
      "    > Named \"mass\" with bounds [1.000e+00, 1.600e+00].\n",
      "    > Gravitational mass [solar masses].\n",
      "Creating parameter:\n",
      "    > Named \"radius\" with bounds [1.000e+01, 1.300e+01].\n",
      "    > Coordinate equatorial radius [km].\n",
      "Creating parameter:\n",
      "    > Named \"distance\" with bounds [5.000e-01, 2.000e+00].\n",
      "    > Earth distance [kpc].\n",
      "Creating parameter:\n",
      "    > Named \"cos_inclination\" with bounds [0.000e+00, 1.000e+00].\n",
      "    > Cosine of Earth inclination to rotation axis.\n"
     ]
    }
   ],
   "source": [
    "bounds = dict(distance = (0.5,2),\n",
    "              mass = (1.0,1.6),\n",
    "              radius = (10,13),\n",
    "              cos_inclination = (0,1))\n",
    "\n",
    "\n",
    "spacetime = xpsi.Spacetime(bounds,\n",
    "                           values=dict(frequency = 314.0))\n"
   ]
  },
  {
   "cell_type": "markdown",
   "metadata": {},
   "source": [
    "# Hot-spot"
   ]
  },
  {
   "cell_type": "code",
   "execution_count": 9,
   "metadata": {},
   "outputs": [
    {
     "name": "stdout",
     "output_type": "stream",
     "text": [
      "Creating parameter:\n",
      "    > Named \"super_colatitude\" with bounds [1.000e-03, 1.570e+00].\n",
      "    > The colatitude of the centre of the superseding region [radians].\n",
      "Creating parameter:\n",
      "    > Named \"super_radius\" with bounds [1.000e-03, 1.570e+00].\n",
      "    > The angular radius of the (circular) superseding region [radians].\n",
      "Creating parameter:\n",
      "    > Named \"phase_shift\" with bounds [-2.500e-01, 7.500e-01].\n",
      "    > The phase of the hot region, a periodic parameter [cycles].\n",
      "Creating parameter:\n",
      "    > Named \"super_temperature\" with bounds [6.000e+00, 7.000e+00].\n",
      "    > log10(superseding region effective temperature [K]).\n"
     ]
    }
   ],
   "source": [
    "\n",
    "bounds = dict(super_colatitude = (0.001, math.pi/2 - 0.001),\n",
    "              super_radius = (0.001, math.pi/2 - 0.001),\n",
    "              phase_shift = (-0.25, 0.75),\n",
    "              super_temperature = (6., 7.))  # Valery model limit\n",
    "\n",
    "\n",
    "hot_spot = xpsi.HotRegion(bounds=bounds,\n",
    "                                values={},\n",
    "                                symmetry=True,\n",
    "                                omit=False,\n",
    "                                cede=False,\n",
    "                                concentric=False,\n",
    "                                sqrt_num_cells=32,\n",
    "                                min_sqrt_num_cells=16,\n",
    "                                max_sqrt_num_cells=64,\n",
    "                                num_leaves=64,\n",
    "                                num_rays=512,\n",
    "                                is_secondary=True,\n",
    "                                image_order_limit=3, # up to tertiary\n",
    "                                prefix='hot')\n"
   ]
  },
  {
   "cell_type": "markdown",
   "metadata": {},
   "source": [
    "# Phostosphere"
   ]
  },
  {
   "cell_type": "code",
   "execution_count": 10,
   "metadata": {},
   "outputs": [],
   "source": [
    "# Let's always use our black body model"
   ]
  },
  {
   "cell_type": "code",
   "execution_count": 11,
   "metadata": {},
   "outputs": [],
   "source": [
    "class CustomPhotosphere(xpsi.Photosphere):\n",
    "    \"\"\" Implement method for imaging.\"\"\"\n",
    "\n",
    "    @property\n",
    "    def global_variables(self):\n",
    "\n",
    "        return np.array([self['hot__super_colatitude'],\n",
    "                          self['hot__phase_shift'] * _2pi,\n",
    "                          self['hot__super_radius'],\n",
    "                          self['hot__super_temperature']])\n",
    "\n"
   ]
  },
  {
   "cell_type": "code",
   "execution_count": 12,
   "metadata": {},
   "outputs": [
    {
     "name": "stdout",
     "output_type": "stream",
     "text": [
      "Creating parameter:\n",
      "    > Named \"mode_frequency\" with fixed value 3.140e+02.\n",
      "    > Coordinate frequency of the mode of radiative asymmetry in the\n",
      "photosphere that is assumed to generate the pulsed signal [Hz].\n"
     ]
    }
   ],
   "source": [
    "photosphere = CustomPhotosphere(hot = hot_spot, elsewhere = None,\n",
    "                                values=dict(mode_frequency = spacetime['frequency']))\n",
    "\n"
   ]
  },
  {
   "cell_type": "markdown",
   "metadata": {},
   "source": [
    "# Star"
   ]
  },
  {
   "cell_type": "code",
   "execution_count": 13,
   "metadata": {},
   "outputs": [],
   "source": [
    "star = xpsi.Star(spacetime = spacetime, photospheres = photosphere)"
   ]
  },
  {
   "cell_type": "markdown",
   "metadata": {},
   "source": [
    "# Prior"
   ]
  },
  {
   "cell_type": "code",
   "execution_count": 14,
   "metadata": {},
   "outputs": [],
   "source": [
    "# For fun, let put consider that we have a prior knowlege  on the distance\n",
    "# Say a Gaussian centered on 1kpc with a std=0.1, troncated at +-5 sigma\n",
    "\n",
    "# We also take define the colatitude to be uniform in cosine space\n"
   ]
  },
  {
   "cell_type": "code",
   "execution_count": 15,
   "metadata": {},
   "outputs": [],
   "source": [
    "from scipy.interpolate import Akima1DInterpolator\n",
    "\n",
    "from scipy.stats import truncnorm\n",
    "\n",
    "class CustomPrior(xpsi.Prior):\n",
    "    \"\"\" A custom (joint) prior distribution.\n",
    "\n",
    "    Source: Fictitious\n",
    "    Model variant: ST-\n",
    "\n",
    "    \"\"\"\n",
    "\n",
    "    __derived_names__ = ['compactness', 'phase_separation',]\n",
    "\n",
    "    def __init__(self):\n",
    "        \"\"\" Nothing to be done.\n",
    "\n",
    "        A direct reference to the spacetime object could be put here\n",
    "        for use in __call__:\n",
    "\n",
    "        .. code-block::\n",
    "\n",
    "            self.spacetime = ref\n",
    "\n",
    "        Instead we get a reference to the spacetime object through the\n",
    "        a reference to a likelihood object which encapsulates a\n",
    "        reference to the spacetime object.\n",
    "\n",
    "        \"\"\"\n",
    "        super(CustomPrior, self).__init__() # not strictly required if no hyperparameters\n",
    "\n",
    "    def __call__(self, p = None):\n",
    "        \"\"\" Evaluate distribution at ``p``.\n",
    "\n",
    "        :param list p: Model parameter values.\n",
    "\n",
    "        :returns: Logarithm of the distribution evaluated at ``p``.\n",
    "\n",
    "        \"\"\"\n",
    "        temp = super(CustomPrior, self).__call__(p)\n",
    "        if not np.isfinite(temp):\n",
    "            return temp\n",
    "\n",
    "        # based on contemporary EOS theory\n",
    "        if not self.parameters['radius'] <= 16.0:\n",
    "            return -np.inf\n",
    "\n",
    "        ref = self.parameters.star.spacetime # shortcut\n",
    "\n",
    "        # Compactness limit\n",
    "        R_p = 1.0 + ref.epsilon * (-0.788 + 1.030 * ref.zeta)\n",
    "        if R_p < 1.76 / ref.R_r_s:\n",
    "            return -np.inf\n",
    "\n",
    "        mu = math.sqrt(-1.0 / (3.0 * ref.epsilon * (-0.788 + 1.030 * ref.zeta)))\n",
    "\n",
    "        # 2-surface cross-section have a single maximum in |z|\n",
    "        # i.e., an elliptical surface; minor effect on support, if any,\n",
    "        # for high spin frequenies\n",
    "        if mu < 1.0:\n",
    "            return -np.inf\n",
    "\n",
    "        ref = self.parameters\n",
    "\n",
    "        return 0.0\n",
    "\n",
    "    def inverse_sample(self, hypercube=None):\n",
    "        \"\"\" Draw sample uniformly from the distribution via inverse sampling. \"\"\"\n",
    "\n",
    "        to_cache = self.parameters.vector\n",
    "\n",
    "        if hypercube is None:\n",
    "            hypercube = np.random.rand(len(self))\n",
    "\n",
    "        # the base method is useful, so to avoid writing that code again:\n",
    "        _ = super(CustomPrior, self).inverse_sample(hypercube)\n",
    "\n",
    "        ref = self.parameters # shortcut\n",
    "        \n",
    "        idx = ref.index('distance')\n",
    "        ref['distance'] = truncnorm.ppf(hypercube[idx], -5.0, 5.0, loc=1.0, scale=0.1)\n",
    "\n",
    "        # flat priors in cosine of hot region centre colatitudes (isotropy)\n",
    "        # support modified by no-overlap rejection condition\n",
    "        idx = ref.index('hot__super_colatitude')\n",
    "        a, b = ref.get_param('hot__super_colatitude').bounds\n",
    "        a = math.cos(a); b = math.cos(b)\n",
    "        ref['hot__super_colatitude'] = math.acos(b + (a - b) * hypercube[idx])\n",
    "\n",
    "\n",
    "        # restore proper cache\n",
    "        for parameter, cache in zip(ref, to_cache):\n",
    "            parameter.cached = cache\n",
    "\n",
    "        # it is important that we return the desired vector because it is\n",
    "        # automatically written to disk by MultiNest and only by MultiNest\n",
    "        return self.parameters.vector\n",
    "\n",
    "    def transform(self, p, **kwargs):\n",
    "        \"\"\" A transformation for post-processing. \"\"\"\n",
    "\n",
    "        p = list(p) # copy\n",
    "\n",
    "        # used ordered names and values\n",
    "        ref = dict(zip(self.parameters.names, p))\n",
    "\n",
    "        # compactness ratio M/R_eq\n",
    "        p += [gravradius(ref['mass']) / ref['radius']]\n",
    "\n",
    "        return p\n"
   ]
  },
  {
   "cell_type": "code",
   "execution_count": 16,
   "metadata": {},
   "outputs": [
    {
     "name": "stdout",
     "output_type": "stream",
     "text": [
      "No parameters supplied... empty subspace created.\n"
     ]
    }
   ],
   "source": [
    "prior = CustomPrior()"
   ]
  },
  {
   "cell_type": "markdown",
   "metadata": {},
   "source": [
    "# Likelihood"
   ]
  },
  {
   "cell_type": "code",
   "execution_count": 17,
   "metadata": {},
   "outputs": [],
   "source": [
    "\n",
    "likelihood = xpsi.Likelihood(star = star, signals = signal,\n",
    "                             num_energies = 128,\n",
    "                             threads = 1,\n",
    "                             externally_updated = True,\n",
    "                             prior = prior)"
   ]
  },
  {
   "cell_type": "code",
   "execution_count": 18,
   "metadata": {},
   "outputs": [
    {
     "data": {
      "text/plain": [
       "Free parameters\n",
       "---------------\n",
       "mass: Gravitational mass [solar masses].\n",
       "radius: Coordinate equatorial radius [km].\n",
       "distance: Earth distance [kpc].\n",
       "cos_inclination: Cosine of Earth inclination to rotation axis.\n",
       "hot__phase_shift: The phase of the hot region, a periodic parameter [cycles].\n",
       "hot__super_colatitude: The colatitude of the centre of the superseding region [radians].\n",
       "hot__super_radius: The angular radius of the (circular) superseding region [radians].\n",
       "hot__super_temperature: log10(superseding region effective temperature [K])."
      ]
     },
     "execution_count": 18,
     "metadata": {},
     "output_type": "execute_result"
    }
   ],
   "source": [
    "likelihood"
   ]
  },
  {
   "cell_type": "code",
   "execution_count": 19,
   "metadata": {},
   "outputs": [
    {
     "name": "stdout",
     "output_type": "stream",
     "text": [
      "Checking likelihood and prior evaluation before commencing sampling...\n",
      "Log-likelihood value checks passed on root process.\n",
      "Checks passed.\n"
     ]
    },
    {
     "data": {
      "text/plain": [
       "'Log-likelihood value checks passed on root process.'"
      ]
     },
     "execution_count": 19,
     "metadata": {},
     "output_type": "execute_result"
    }
   ],
   "source": [
    "# Crutial step, if the likelihood check fails, then something went terrible wrong :)\n",
    "p=[1.4,10,1.,math.cos(60*np.pi/180),0.0,70*np.pi/180, 0.75,6.8]\n",
    "\n",
    "likelihood.check(None, [-47881.27817666349], 1.0e-5, physical_points=[p])"
   ]
  },
  {
   "cell_type": "markdown",
   "metadata": {},
   "source": [
    "# Sampling :)"
   ]
  },
  {
   "cell_type": "code",
   "execution_count": 20,
   "metadata": {
    "scrolled": true
   },
   "outputs": [],
   "source": [
    "# Do not run this, but instead run the main in located in modules:  mpiexec -n xxxx python main.py \n",
    "\n",
    "# wrapped_params = [0] * len(likelihood)\n",
    "# wrapped_params[likelihood.index('hot__phase_shift')] = 1\n",
    "\n",
    "# runtime_params = {'resume': False,\n",
    "#                       'importance_nested_sampling': False,\n",
    "#                       'multimodal': False,\n",
    "#                       'n_clustering_params': None,\n",
    "#                       'outputfiles_basename': './Outputs/ST_live_1000_eff_0.3',\n",
    "#                       'n_iter_before_update': 100,\n",
    "#                       'n_live_points': 1000,\n",
    "#                       'sampling_efficiency': 0.3,\n",
    "#                       'const_efficiency_mode': False,\n",
    "#                       'wrapped_params': wrapped_params,\n",
    "#                       'evidence_tolerance': 0.1,\n",
    "#                       'max_iter': -1,\n",
    "#                       'seed' : 0, # Fixing the seed \n",
    "#                       'verbose': True}\n",
    "\n",
    "# xpsi.Sample.nested(likelihood, prior, **runtime_params)\n",
    "\n",
    "#print(\"Done ...\")\n",
    "\n",
    "#print('Sampling took', (time.time()-start)/60, 'minutes')"
   ]
  },
  {
   "cell_type": "code",
   "execution_count": null,
   "metadata": {},
   "outputs": [],
   "source": []
  }
 ],
 "metadata": {
  "kernelspec": {
   "display_name": "Python 3 (ipykernel)",
   "language": "python",
   "name": "python3"
  },
  "language_info": {
   "codemirror_mode": {
    "name": "ipython",
    "version": 3
   },
   "file_extension": ".py",
   "mimetype": "text/x-python",
   "name": "python",
   "nbconvert_exporter": "python",
   "pygments_lexer": "ipython3",
<<<<<<< HEAD
   "version": "3.10.9"
=======
   "version": "3.10.6"
>>>>>>> 630a5332
  }
 },
 "nbformat": 4,
 "nbformat_minor": 2
}<|MERGE_RESOLUTION|>--- conflicted
+++ resolved
@@ -36,11 +36,7 @@
       "/=============================================\\\n",
       "| X-PSI: X-ray Pulse Simulation and Inference |\n",
       "|---------------------------------------------|\n",
-<<<<<<< HEAD
       "|                Version: 1.2.1               |\n",
-=======
-      "|                Version: 1.2.0               |\n",
->>>>>>> 630a5332
       "|---------------------------------------------|\n",
       "|      https://xpsi-group.github.io/xpsi      |\n",
       "\\=============================================/\n",
@@ -74,11 +70,7 @@
     "\n",
     "\n",
     "import xpsi\n",
-<<<<<<< HEAD
-    "from xpsi import Parameter#make_verbose\n",
-=======
     "from xpsi import Parameter\n",
->>>>>>> 630a5332
     "from scipy.interpolate import Akima1DInterpolator\n",
     "from xpsi.global_imports import _c, _G, _dpr, gravradius, _csq, _km, _2pi"
    ]
@@ -846,11 +838,7 @@
    "name": "python",
    "nbconvert_exporter": "python",
    "pygments_lexer": "ipython3",
-<<<<<<< HEAD
-   "version": "3.10.9"
-=======
    "version": "3.10.6"
->>>>>>> 630a5332
   }
  },
  "nbformat": 4,
